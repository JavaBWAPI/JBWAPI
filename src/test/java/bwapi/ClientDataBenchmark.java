package bwapi;

import org.openjdk.jmh.annotations.*;
import org.openjdk.jmh.infra.Blackhole;

import java.util.SplittableRandom;
import java.util.stream.Collectors;

@Warmup(iterations = 3, time = 5)
@Measurement(iterations = 3, time = 5)
@Fork(3)
public class ClientDataBenchmark {
    @State(Scope.Thread)
    public static class EmptyState {
        Client client;
        Game game;
        String[] strings;

        @Setup(Level.Invocation)
        public void setup() {
<<<<<<< HEAD
            game = new Game();
            game.botClientData().setBuffer(ByteBuffer.allocateDirect(ClientData.GameData.SIZE));
=======
            client = new Client(new WrappedBuffer(ClientData.GameData.SIZE));
            game = new Game(client);
>>>>>>> 137254e4
            strings = buildStrings();
        }

    }

    @State(Scope.Thread)
    public static class FilledWithStrings {
        Client client;
        ClientData.GameData data;
        Game game;

        @Setup(Level.Invocation)
        public void setup() {
<<<<<<< HEAD
            data = client.liveClientData().gameData();
            game = new Game();
            game.botClientData().setBuffer(ByteBuffer.allocateDirect(ClientData.GameData.SIZE));
=======
            client = new Client(new WrappedBuffer(ClientData.GameData.SIZE));
            data = client.gameData();
            game = new Game(client);
>>>>>>> 137254e4
            String[] strings = buildStrings();
            for (String s : strings) {
                GameDataUtils.addString(client.liveClientData().gameData(), s);
            }
        }
    }

    private static String[] buildStrings() {
        SplittableRandom rnd = new SplittableRandom(987654321L);
        String[] strings = new String[GameDataUtils.MAX_COUNT];
        for (int i = 0; i < strings.length; i++) {
            strings[i] = rnd.ints(1022, 0, 9)
                    .mapToObj(Integer::toString)
                    .collect(Collectors.joining());
        }
        return strings;
    }

    @Benchmark
    @Measurement(iterations = 2, time = 2)
    @Warmup(time = 2)
    @Fork(2)
    public void reference(Blackhole blackhole) {
        blackhole.consume(0);
    }

    @Benchmark
    @OperationsPerInvocation(GameDataUtils.MAX_COUNT)
    public int addUnitCommand(EmptyState s) {
        for (int i = 0; i < GameDataUtils.MAX_COUNT; i++) {
            s.game.addUnitCommand(0, 1, 2, 3, 4, 5);
        }
        return s.client.liveClientData().gameData().getCommandCount();
    }

    @Benchmark
    @OperationsPerInvocation(GameDataUtils.MAX_COUNT)
    public int addString(EmptyState s) {
        for (int i = 0; i < GameDataUtils.MAX_COUNT; i++) {
            GameDataUtils.addString(s.client.liveClientData().gameData(), s.strings[i]);
        }
        return s.client.liveClientData().gameData().getStringCount();
    }

    @Benchmark
    @OperationsPerInvocation(GameDataUtils.MAX_COUNT)
    public void getString(FilledWithStrings s, Blackhole blackhole) {
        for (int i = 0; i < GameDataUtils.MAX_COUNT; i++) {
            blackhole.consume(s.data.getStrings(i));
        }
    }
}<|MERGE_RESOLUTION|>--- conflicted
+++ resolved
@@ -18,13 +18,8 @@
 
         @Setup(Level.Invocation)
         public void setup() {
-<<<<<<< HEAD
             game = new Game();
-            game.botClientData().setBuffer(ByteBuffer.allocateDirect(ClientData.GameData.SIZE));
-=======
-            client = new Client(new WrappedBuffer(ClientData.GameData.SIZE));
-            game = new Game(client);
->>>>>>> 137254e4
+            game.botClientData().setBuffer(new WrappedBuffer(ClientData.GameData.SIZE));
             strings = buildStrings();
         }
 
@@ -38,15 +33,9 @@
 
         @Setup(Level.Invocation)
         public void setup() {
-<<<<<<< HEAD
             data = client.liveClientData().gameData();
             game = new Game();
-            game.botClientData().setBuffer(ByteBuffer.allocateDirect(ClientData.GameData.SIZE));
-=======
-            client = new Client(new WrappedBuffer(ClientData.GameData.SIZE));
-            data = client.gameData();
-            game = new Game(client);
->>>>>>> 137254e4
+            game.botClientData().setBuffer(new WrappedBuffer(ClientData.GameData.SIZE));
             String[] strings = buildStrings();
             for (String s : strings) {
                 GameDataUtils.addString(client.liveClientData().gameData(), s);
