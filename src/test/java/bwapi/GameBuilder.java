--- conflicted
+++ resolved
@@ -2,10 +2,6 @@
 
 import java.io.ByteArrayOutputStream;
 import java.io.IOException;
-<<<<<<< HEAD
-import java.nio.ByteBuffer;
-=======
->>>>>>> 137254e4
 import java.nio.file.Files;
 import java.nio.file.Paths;
 import java.util.zip.InflaterOutputStream;
@@ -21,16 +17,11 @@
     }
 
     public static Game createGame(String mapName) throws IOException {
-<<<<<<< HEAD
-        final ByteBuffer buffer = binToBuffer(RESOURCES + mapName + "_frame0_buffer.bin");
+        final WrappedBuffer buffer = binToBuffer(RESOURCES + mapName + "_frame0_buffer.bin");
         final Game game = new Game();
         game.botClientData().setBuffer(buffer);
         game.init();
         return game;
-=======
-        final WrappedBuffer buffer = binToBuffer("src/test/resources/" + mapName + "_frame0_buffer.bin");
-        return createGame(new Client(buffer));
->>>>>>> 137254e4
     }
 
     public static WrappedBuffer binToBuffer(String binLocation) throws IOException {
@@ -46,7 +37,7 @@
         return buffer;
     }
 
-    public static ByteBuffer binToBufferUnchecked(String binLocation) {
+    public static WrappedBuffer binToBufferUnchecked(String binLocation) {
         try {
             return binToBuffer(binLocation);
         } catch(IOException exception) {
