package bwapi;

import bwapi.ClientData.Command;
import bwapi.ClientData.GameData;
import bwapi.ClientData.Shape;

import java.util.*;
import java.util.stream.Collectors;
import java.util.stream.IntStream;

import static bwapi.CommandType.*;
import static bwapi.Point.TILE_WALK_FACTOR;
import static bwapi.Race.Zerg;
import static bwapi.UnitType.*;

/**
 * The {@link Game} class is implemented by BWAPI and is the primary means of obtaining all
 * game state information from Starcraft Broodwar. Game state information includes all units,
 * resources, players, forces, bullets, terrain, fog of war, regions, etc.
 */
public class Game {
    private static final int[][] damageRatio = {
            // Ind, Sml, Med, Lrg, Non, Unk
            {0, 0, 0, 0, 0, 0}, // Independent
            {0, 128, 192, 256, 0, 0}, // Explosive
            {0, 256, 128, 64, 0, 0}, // Concussive
            {0, 256, 256, 256, 0, 0}, // Normal
            {0, 256, 256, 256, 0, 0}, // Ignore_Armor
            {0, 0, 0, 0, 0, 0}, // None
            {0, 0, 0, 0, 0, 0}  // Unknown
    };
    private static final boolean[][] bPsiFieldMask = {
            {false, false, false, false, false, true, true, true, true, true, true, false, false, false, false, false},
            {false, false, true, true, true, true, true, true, true, true, true, true, true, true, false, false},
            {false, true, true, true, true, true, true, true, true, true, true, true, true, true, true, false},
            {true, true, true, true, true, true, true, true, true, true, true, true, true, true, true, true},
            {true, true, true, true, true, true, true, true, true, true, true, true, true, true, true, true},
            {true, true, true, true, true, true, true, true, true, true, true, true, true, true, true, true},
            {true, true, true, true, true, true, true, true, true, true, true, true, true, true, true, true},
            {false, true, true, true, true, true, true, true, true, true, true, true, true, true, true, false},
            {false, false, true, true, true, true, true, true, true, true, true, true, true, true, false, false},
            {false, false, false, false, false, true, true, true, true, true, true, false, false, false, false, false}
    };

    private static final int REGION_DATA_SIZE = 5000;

    private final Set<Integer> visibleUnits = new HashSet<>();
    private List<Unit> allUnits;
    private final Client client;
    private final GameData gameData;

    private List<Unit> staticMinerals;
    private List<Unit> staticGeysers;
    private List<Unit> staticNeutralUnits;

    // CONSTANT
    private Player[] players;
    private Region[] regions;
    private Force[] forces;
    private Bullet[] bullets;
    private List<Force> forceSet;
    private List<Player> playerSet;
    private List<Region> regionSet;

    private List<Player> allies;
    private List<Player> enemies;
    private List<Player> observers;

    // CHANGING
    private Unit[] units;

    //CACHED
    private int randomSeed;
    private int revision;
    private boolean debug;
    private Player self;
    private Player enemy;
    private Player neutral;
    private boolean replay;
    private boolean multiplayer;
    private boolean battleNet;
    private List<TilePosition> startLocations;
    private int mapWidth;
    private int mapHeight;
    private int mapPixelWidth;
    private int mapPixelHeight;
    private String mapFileName;
    private String mapPathName;
    private String mapName;
    private String mapHash;
    private boolean[][] buildable;
    private boolean[][] walkable;
    private int[][] groundHeight;
    private short[][] mapTileRegionID;
    private short[] mapSplitTilesMiniTileMask;
    private short[] mapSplitTilesRegion1;
    private short[] mapSplitTilesRegion2;
    // USER DEFINED
<<<<<<< HEAD
    private TextSize textSize = TextSize.Default;
    private boolean latcom = true;
=======
    private Text.Size textSize = Text.Size.Default;
>>>>>>> 61cc1036

    Game(Client client) {
        this.client = client;
        this.gameData = client.data();
    }

    private static boolean hasPower(final int x, final int y, final UnitType unitType, final List<Unit> pylons) {
        if (unitType.id >= 0 && unitType.id < UnitType.None.id && (!unitType.requiresPsi() || !unitType.isBuilding())) {
            return true;
        }

        // Loop through all pylons for the current player
        for (final Unit i : pylons) {
            if (!i.exists() || !i.isCompleted()) {
                continue;
            }
            final Position p = i.getPosition();
            if (Math.abs(p.x - x) >= 256) {
                continue;
            }
            if (Math.abs(p.y - y) >= 160) {
                continue;
            }

            if (bPsiFieldMask[(y - p.y + 160) / 32][(x - p.x + 256) / 32]) {
                return true;
            }
        }
        return false;
    }

    /*
    Call this method in EventHander::OnMatchStart
    */
    void init() {
        visibleUnits.clear();

        final int forceCount = gameData.getForceCount();
        forces = new Force[forceCount];
        for (int id = 0; id < forceCount; id++) {
            forces[id] = new Force(gameData.getForces(id), id, this);
        }

        forceSet = Collections.unmodifiableList(Arrays.asList(forces));

        final int playerCount = gameData.getPlayerCount();
        players = new Player[playerCount];
        for (int id = 0; id < playerCount; id++) {
            players[id] = new Player(gameData.getPlayers(id), id, this);
        }

        playerSet = Collections.unmodifiableList(Arrays.asList(players));

        final int bulletCount = 100;
        bullets = new Bullet[bulletCount];
        for (int id = 0; id < bulletCount; id++) {
            bullets[id] = new Bullet(gameData.getBullets(id), id, this);
        }

        final int regionCount = gameData.getRegionCount();
        regions = new Region[regionCount];
        for (int id = 0; id < regionCount; id++) {
            regions[id] = new Region(gameData.getRegions(id), this);
        }

        for (final Region region : regions) {
            region.updateNeighbours();
        }

        regionSet = Collections.unmodifiableList(Arrays.asList(regions));

        units = new Unit[10000];

        randomSeed = gameData.getRandomSeed();

        revision = gameData.getRevision();
        debug = gameData.isDebug();
        self = players[gameData.getSelf()];
        enemy = players[gameData.getEnemy()];
        neutral = players[gameData.getNeutral()];
        replay = gameData.isReplay();
        multiplayer = gameData.isMultiplayer();
        battleNet = gameData.isBattleNet();
        startLocations = IntStream.range(0, gameData.getStartLocationCount())
                .mapToObj(i -> new TilePosition(gameData.getStartLocations(i)))
                .collect(Collectors.collectingAndThen(Collectors.toList(), Collections::unmodifiableList));
        mapWidth = gameData.getMapWidth();
        mapHeight = gameData.getMapHeight();
        mapFileName = gameData.getMapFileName();
        mapPathName = gameData.getMapPathName();
        mapName = gameData.getMapName();
        mapHash = gameData.getMapHash();

        final List<Unit> staticMinerals = new ArrayList<>();
        final List<Unit> staticGeysers = new ArrayList<>();
        final List<Unit> staticNeutralUnits = new ArrayList<>();
        final List<Unit> allUnits = new ArrayList<>();
        for (int id = 0; id < gameData.getInitialUnitCount(); id++) {
            final Unit unit = new Unit(gameData.getUnits(id), id, this);
            //skip ghost units
            if (unit.getInitialType() == UnitType.Terran_Marine && unit.getInitialHitPoints() == 0) {
                continue;
            }
            this.units[id] = unit;
            allUnits.add(unit);

            if (unit.getType().isMineralField()) {
                staticMinerals.add(unit);
            }
            if (unit.getType() == Resource_Vespene_Geyser) {
                staticGeysers.add(unit);
            }
            if (unit.getPlayer().equals(neutral())) {
                staticNeutralUnits.add(unit);
            }
        }

        this.staticMinerals = Collections.unmodifiableList(staticMinerals);
        this.staticGeysers = Collections.unmodifiableList(staticGeysers);
        this.staticNeutralUnits = Collections.unmodifiableList(staticNeutralUnits);
        this.allUnits = Collections.unmodifiableList(allUnits);

        buildable = new boolean[mapWidth][mapHeight];
        groundHeight = new int[mapWidth][mapHeight];
        mapTileRegionID = new short[mapWidth][mapHeight];
        for (int x = 0; x < mapWidth; x++) {
            for (int y = 0; y < mapHeight; y++) {
                buildable[x][y] = gameData.isBuildable(x, y);
                groundHeight[x][y] = gameData.getGroundHeight(x, y);
                mapTileRegionID[x][y] = gameData.getMapTileRegionId(x, y);
            }
        }
        walkable = new boolean[mapWidth * TILE_WALK_FACTOR][mapHeight * TILE_WALK_FACTOR];
        for (int i = 0; i < mapWidth * TILE_WALK_FACTOR; i++) {
            for (int j = 0; j < mapHeight * TILE_WALK_FACTOR; j++) {
                walkable[i][j] = gameData.isWalkable(i, j);
            }
        }

        mapSplitTilesMiniTileMask = new short[REGION_DATA_SIZE];
        mapSplitTilesRegion1 = new short[REGION_DATA_SIZE];
        mapSplitTilesRegion2 = new short[REGION_DATA_SIZE];
        for (int i = 0; i < REGION_DATA_SIZE; i++) {
            mapSplitTilesMiniTileMask[i] = gameData.getMapSplitTilesMiniTileMask(i);
            mapSplitTilesRegion1[i] = gameData.getMapSplitTilesRegion1(i);
            mapSplitTilesRegion2[i] = gameData.getMapSplitTilesRegion2(i);
        }

        mapPixelWidth = mapWidth * TilePosition.SIZE_IN_PIXELS;
        mapPixelHeight = mapHeight * TilePosition.SIZE_IN_PIXELS;


        enemies = playerSet.stream().filter(p -> !p.equals(self) && self.isEnemy(p))
                .collect(Collectors.collectingAndThen(Collectors.toList(), Collections::unmodifiableList));
        allies = playerSet.stream().filter(p -> !p.equals(self) && self.isAlly(p))
                .collect(Collectors.collectingAndThen(Collectors.toList(), Collections::unmodifiableList));

        observers = playerSet.stream().filter(p -> !p.equals(self) && p.isObserver())
                .collect(Collectors.collectingAndThen(Collectors.toList(), Collections::unmodifiableList));

        latcom = gameData.getHasLatCom();
    }

    void unitCreate(final int id) {
        if (id > units.length) {
            //rescale unit array if needed
            final Unit[] largerUnitsArray = new Unit[2 * units.length];
            System.arraycopy(units, 0, largerUnitsArray, 0, units.length);
            units = largerUnitsArray;
        }

        if (units[id] == null) {
            final Unit u = new Unit(gameData.getUnits(id), id, this);
            units[id] = u;
        }
    }

    void unitShow(final int id) {
        unitCreate(id);
        visibleUnits.add(id);
    }

    void unitHide(final int id) {
        visibleUnits.remove(id);
    }

    void onFrame(final int frame) {
        if (frame > 0) {
            allUnits = visibleUnits.stream()
                    .map(i -> units[i])
                    .collect(Collectors.collectingAndThen(Collectors.toList(), Collections::unmodifiableList));
        }
        getAllUnits().forEach(u -> u.updatePosition(frame));
    }

    void addUnitCommand(final int type, final int unit, final int target, final int x, final int y, final int extra) {
        ClientData.UnitCommand unitCommand = client.addUnitCommand();
        unitCommand.setTid(type);
        unitCommand.setUnitIndex(unit);
        unitCommand.setTargetIndex(target);
        unitCommand.setX(x);
        unitCommand.setY(y);
        unitCommand.setExtra(extra);
    }

    void addCommand(final CommandType type, final int value1, final int value2) {
        Command command = client.addCommand();
        command.setType(type);
        command.setValue1(value1);
        command.setValue2(value2);
    }

    void addShape(final ShapeType type, final CoordinateType coordType, final int x1, final int y1, final int x2, final int y2, final int extra1, final int extra2, final int color, final boolean isSolid) {
        Shape shape = client.addShape();
        shape.setType(type);
        shape.setCtype(coordType);
        shape.setX1(x1);
        shape.setY1(y1);
        shape.setX2(x2);
        shape.setY2(y2);
        shape.setExtra1(extra1);
        shape.setExtra2(extra2);
        shape.setColor(color);
        shape.setIsSolid(isSolid);
    }

    /**
     * Retrieves the set of all teams/forces. Forces are commonly seen in @UMS
     * game types and some others such as @TvB and the team versions of game types.
     *
     * @return List<Force> containing all forces in the game.
     */
    public List<Force> getForces() {
        return forceSet;
    }

    /**
     * Retrieves the set of all players in the match. This includes the neutral
     * player, which owns all the resources and critters by default.
     *
     * @return List<Player> containing all players in the game.
     */
    public List<Player> getPlayers() {
        return playerSet;
    }

    /**
     * Retrieves the set of all accessible units.
     * If {@link Flag#CompleteMapInformation} is enabled, then the set also includes units that are not
     * visible to the player.
     * <p>
     * Units that are inside refineries are not included in this set.
     *
     * @return List<Unit> containing all known units in the game.
     */
    public List<Unit> getAllUnits() {
        return allUnits;
    }

    /**
     * Retrieves the set of all accessible @minerals in the game.
     *
     * @return List<Unit> containing @minerals
     */
    public List<Unit> getMinerals() {
        return getAllUnits().stream()
                .filter(u -> u.getType().isMineralField())
                .collect(Collectors.toList());
    }

    /**
     * Retrieves the set of all accessible @geysers in the game.
     *
     * @return List<Unit> containing @geysers
     */
    public List<Unit> getGeysers() {
        return getAllUnits().stream()
                .filter(u -> u.getType() == Resource_Vespene_Geyser)
                .collect(Collectors.toList());
    }

    /**
     * Retrieves the set of all accessible neutral units in the game. This
     * includes @minerals, @geysers, and @critters.
     *
     * @return List<Unit> containing all neutral units.
     */
    public List<Unit> getNeutralUnits() {
        return getAllUnits().stream()
                .filter(u -> u.getPlayer().equals(neutral()))
                .collect(Collectors.toList());
    }

    /**
     * Retrieves the set of all @minerals that were available at the beginning of the
     * game.
     * <p>
     * This set includes resources that have been mined out or are inaccessible.
     *
     * @return List<Unit> containing static @minerals
     */
    public List<Unit> getStaticMinerals() {
        return staticMinerals;
    }

    /**
     * Retrieves the set of all @geysers that were available at the beginning of the
     * game.
     * <p>
     * This set includes resources that are inaccessible.
     *
     * @return List<Unit> containing static @geysers
     */
    public List<Unit> getStaticGeysers() {
        return staticGeysers;
    }

    /**
     * Retrieves the set of all units owned by the neutral player (resources, critters,
     * etc.) that were available at the beginning of the game.
     * <p>
     * This set includes units that are inaccessible.
     *
     * @return List<Unit> containing static neutral units
     */
    public List<Unit> getStaticNeutralUnits() {
        return staticNeutralUnits;
    }

    /**
     * Retrieves the set of all accessible bullets.
     *
     * @return List<Bullet> containing all accessible {@link Bullet} objects.
     */
    public List<Bullet> getBullets() {
        return Arrays.stream(bullets)
                .filter(Bullet::exists)
                .collect(Collectors.toList());
    }

    /**
     * Retrieves the set of all accessible @Nuke dots.
     * <p>
     * Nuke dots are the red dots painted by a @Ghost when using the nuclear strike ability.
     *
     * @return Set of Positions giving the coordinates of nuke locations.
     */
    public List<Position> getNukeDots() {
        return IntStream.range(0, gameData.getNukeDotCount())
                .mapToObj(id -> new Position(gameData.getNukeDots(id)))
                .collect(Collectors.toList());
    }

    /**
     * Retrieves the {@link Force} object associated with a given identifier.
     *
     * @param forceID The identifier for the Force object.
     * @return {@link Force} object mapped to the given forceID. Returns null if the given identifier is invalid.
     */
    public Force getForce(final int forceID) {
        if (forceID < 0 || forceID >= forces.length) {
            return null;
        }
        return forces[forceID];
    }

    /**
     * Retrieves the {@link Player} object associated with a given identifier.
     *
     * @param playerID The identifier for the {@link Player} object.
     * @return {@link Player} object mapped to the given playerID. null if the given identifier is invalid.
     */
    public Player getPlayer(final int playerID) {
        if (playerID < 0 || playerID >= players.length) {
            return null;
        }
        return players[playerID];
    }

    /**
     * Retrieves the {@link Unit} object associated with a given identifier.
     *
     * @param unitID The identifier for the {@link Unit} object.
     * @return {@link Unit} object mapped to the given unitID. null if the given identifier is invalid.
     */
    public Unit getUnit(final int unitID) {
        if (unitID < 0 || unitID >= units.length) {
            return null;
        }
        return units[unitID];
    }

    /**
     * Retrieves the {@link Region} object associated with a given identifier.
     *
     * @param regionID The identifier for the {@link Region} object.
     * @return {@link Region} object mapped to the given regionID. Returns null if the given ID is invalid.
     */
    public Region getRegion(final int regionID) {
        if (regionID < 0 || regionID >= regions.length) {
            return null;
        }
        return regions[regionID];
    }

    /**
     * Retrieves the {@link GameType} of the current game.
     *
     * @return {@link GameType} indicating the rules of the match.
     * @see GameType
     */
    public GameType getGameType() {
        return GameType.idToEnum[gameData.getGameType()];
    }

    /**
     * Retrieves the current latency setting that the game is set to. {@link Latency}
     * indicates the delay between issuing a command and having it processed.
     *
     * @return The {@link Latency} setting of the game, which is of Latency.
     * @see Latency
     */
    public Latency getLatency() {
        return Latency.idToEnum[gameData.getLatency()];
    }

    /**
     * Retrieves the number of logical frames since the beginning of the match.
     * If the game is paused, then getFrameCount will not increase.
     *
     * @return Number of logical frames that have elapsed since the game started as an integer.
     */
    public int getFrameCount() {
        return gameData.getFrameCount();
    }

    /**
     * Retrieves the maximum number of logical frames that have been recorded in a
     * replay. If the game is not a replay, then the value returned is undefined.
     *
     * @return The number of logical frames that the replay contains.
     */
    public int getReplayFrameCount() {
        return gameData.getReplayFrameCount();
    }

    /**
     * Retrieves the logical frame rate of the game in frames per second (FPS).
     *
     * @return Logical frames per second that the game is currently running at as an integer.
     * @see #getAverageFPS
     */
    public int getFPS() {
        return gameData.getFps();
    }

    /**
     * Retrieves the average logical frame rate of the game in frames per second (FPS).
     *
     * @return Average logical frames per second that the game is currently running at as a
     * double.
     * @see #getFPS
     */
    public double getAverageFPS() {
        return gameData.getAverageFPS();
    }

    /**
     * Retrieves the position of the user's mouse on the screen, in {@link Position} coordinates.
     *
     * @return {@link Position} indicating the location of the mouse. Returns {@link Position#Unknown} if {@link Flag#UserInput} is disabled.
     */
    public Position getMousePosition() {
        return new Position(gameData.getMouseX(), gameData.getMouseY());
    }

    /**
     * Retrieves the state of the given mouse button.
     *
     * @param button A {@link MouseButton} enum member indicating which button on the mouse to check.
     * @return A boolean indicating the state of the given button. true if the button was pressed
     * and false if it was not. Returns false always if {@link Flag#UserInput} is disabled.
     * @see MouseButton
     */
    public boolean getMouseState(final MouseButton button) {
        return gameData.getMouseState(button.id);
    }

    /**
     * Retrieves the state of the given keyboard key.
     *
     * @param key A {@link Key} enum member indicating which key on the keyboard to check.
     * @return A boolean indicating the state of the given key. true if the key was pressed
     * and false if it was not. Returns false always if {@link Flag#UserInput} is disabled.
     * @see Key
     */
    public boolean getKeyState(final Key key) {
        return gameData.getKeyState(key.id);
    }

    /**
     * Retrieves the top left position of the viewport from the top left corner of the
     * map, in pixels.
     *
     * @return {@link Position} containing the coordinates of the top left corner of the game's viewport. Returns {@link Position#Unknown} always if {@link Flag#UserInput} is disabled.
     * @see #setScreenPosition
     */
    public Position getScreenPosition() {
        return new Position(gameData.getScreenX(), gameData.getScreenY());
    }

    public void setScreenPosition(final Position p) {
        setScreenPosition(p.x, p.y);
    }

    /**
     * Moves the top left corner of the viewport to the provided position relative to
     * the map's origin (top left (0,0)).
     *
     * @param x The x coordinate to move the screen to, in pixels.
     * @param y The y coordinate to move the screen to, in pixels.
     * @see #getScreenPosition
     */
    public void setScreenPosition(final int x, final int y) {
        addCommand(SetScreenPosition, x, y);
    }

    /**
     * Pings the minimap at the given position. Minimap pings are visible to
     * allied players.
     *
     * @param x The x coordinate to ping at, in pixels, from the map's origin (left).
     * @param y The y coordinate to ping at, in pixels, from the map's origin (top).
     */
    public void pingMinimap(final int x, final int y) {
        addCommand(PingMinimap, x, y);
    }

    public void pingMinimap(final Position p) {
        pingMinimap(p.x, p.y);
    }

    /**
     * Checks if the state of the given flag is enabled or not.
     * <p>
     * Flags may only be enabled at the start of the match during the {@link BWEventListener#onStart}
     * callback.
     *
     * @param flag The {@link Flag} entry describing the flag's effects on BWAPI.
     * @return true if the given flag is enabled, false if the flag is disabled.
     * @see Flag
     */
    public boolean isFlagEnabled(final Flag flag) {
        return gameData.getFlags(flag.id);
    }

    /**
     * Enables the state of a given flag.
     * <p>
     * Flags may only be enabled at the start of the match during the {@link BWEventListener#onStart}
     * callback.
     *
     * @param flag The {@link Flag} entry describing the flag's effects on BWAPI.
     * @see Flag
     */
    public void enableFlag(final Flag flag) {
        addCommand(EnableFlag, flag.id, 1);
    }

    public List<Unit> getUnitsOnTile(final TilePosition tile) {
        return getUnitsOnTile(tile.x, tile.y);
    }

    public List<Unit> getUnitsOnTile(final int tileX, final int tileY) {
        return getUnitsOnTile(tileX, tileY, u -> true);
    }

    /**
     * Retrieves the set of accessible units that are on a given build tile.
     *
     * @param tileX The X position, in tiles.
     * @param tileY The Y position, in tiles.
     * @param pred  A function predicate that indicates which units are included in the returned set.
     * @return A List<Unit> object consisting of all the units that have any part of them on the
     * given build tile.
     */
    public List<Unit> getUnitsOnTile(final int tileX, final int tileY, final UnitFilter pred) {
        return getAllUnits().stream().filter(u -> {
            final TilePosition tp = u.getTilePosition();
            return tp.x == tileX && tp.y == tileY && pred.test(u);
        }).collect(Collectors.toList());
    }

    public List<Unit> getUnitsInRectangle(final int left, final int top, final int right, final int bottom) {
        return getUnitsInRectangle(left, top, right, bottom, u -> true);
    }

    /**
     * Retrieves the set of accessible units that are in a given rectangle.
     *
     * @param left   The X coordinate of the left position of the bounding box, in pixels.
     * @param top    The Y coordinate of the top position of the bounding box, in pixels.
     * @param right  The X coordinate of the right position of the bounding box, in pixels.
     * @param bottom The Y coordinate of the bottom position of the bounding box, in pixels.
     * @param pred   A function predicate that indicates which units are included in the returned set.
     * @return A List<Unit> object consisting of all the units that have any part of them within the
     * given rectangle bounds.
     */
    public List<Unit> getUnitsInRectangle(final int left, final int top, final int right, final int bottom, final UnitFilter pred) {
        return getAllUnits().stream()
                .filter(u -> left <= u.getRight() && top <= u.getBottom() && right >= u.getLeft() && bottom >= u.getTop() && pred.test(u))
                .collect(Collectors.toList());
    }

    public List<Unit> getUnitsInRectangle(final Position leftTop, final Position rightBottom) {
        return getUnitsInRectangle(leftTop.x, leftTop.y, rightBottom.x, rightBottom.y, u -> true);
    }

    public List<Unit> getUnitsInRectangle(final Position leftTop, final Position rightBottom, final UnitFilter pred) {
        return getUnitsInRectangle(leftTop.x, leftTop.y, rightBottom.x, rightBottom.y, pred);
    }

    public List<Unit> getUnitsInRadius(final int x, final int y, final int radius) {
        return getUnitsInRadius(x, y, radius, u -> true);
    }

    /**
     * Retrieves the set of accessible units that are within a given radius of a
     * position.
     *
     * @param x      The x coordinate of the center, in pixels.
     * @param y      The y coordinate of the center, in pixels.
     * @param radius The radius from the center, in pixels, to include units.
     * @param pred   A function predicate that indicates which units are included in the returned set.
     * @return A List<Unit> object consisting of all the units that have any part of them within the
     * given radius from the center position.
     */
    public List<Unit> getUnitsInRadius(final int x, final int y, final int radius, final UnitFilter pred) {
        return getUnitsInRadius(new Position(x, y), radius, pred);
    }

    public List<Unit> getUnitsInRadius(final Position center, final int radius) {
        return getUnitsInRadius(center, radius, u -> true);
    }

    public List<Unit> getUnitsInRadius(final Position center, final int radius, final UnitFilter pred) {
        return getAllUnits().stream()
                .filter(u -> center.getApproxDistance(u.getPosition()) <= radius && pred.test(u))
                .collect(Collectors.toList());
    }

    public Unit getClosestUnitInRectangle(final Position center, final int left, final int top, final int right, final int bottom) {
        return getClosestUnitInRectangle(center, left, top, right, bottom, u -> true);
    }

    /**
     * Retrieves the closest unit to center that matches the criteria of the callback
     * pred within an optional rectangle.
     *
     * @param center The position to start searching for the closest unit.
     * @param pred   The {@link UnitFilter} predicate to determine which units should be included. This includes all units by default.
     * @param left   The left position of the rectangle. This value is 0 by default.
     * @param top    The top position of the rectangle. This value is 0 by default.
     * @param right  The right position of the rectangle. This value includes the entire map width by default.
     * @param bottom The bottom position of the rectangle. This value includes the entire map height by default.
     * @see UnitFilter
     */
    public Unit getClosestUnitInRectangle(final Position center, final int left, final int top, final int right, final int bottom, final UnitFilter pred) {
        return getUnitsInRectangle(left, top, right, bottom, pred).stream()
                .min(Comparator.comparingInt(u -> u.getDistance(center)))
                .orElse(null);
    }

    public Unit getClosestUnit(final Position center) {
        return getClosestUnit(center, 999999);
    }

    public Unit getClosestUnit(final Position center, final UnitFilter pred) {
        return getClosestUnit(center, 999999, pred);
    }

    public Unit getClosestUnit(final Position center, final int radius) {
        return getClosestUnit(center, radius, u -> true);
    }

    /**
     * Retrieves the closest unit to center that matches the criteria of the callback
     * pred within an optional radius.
     *
     * @param center The position to start searching for the closest unit.
     * @param pred   The UnitFilter predicate to determine which units should be included. This includes all units by default.
     * @param radius The radius to search in. If omitted, the entire map will be searched.
     * @return The desired unit that is closest to center. Returns null If a suitable unit was not found.
     * @see UnitFilter
     */
    public Unit getClosestUnit(final Position center, final int radius, final UnitFilter pred) {
        return getUnitsInRadius(center, radius, pred).stream()
                .min(Comparator.comparingInt(u -> u.getDistance(center)))
                .orElse(null);
    }

    /**
     * Retrieves the width of the map in build tile units.
     *
     * @return Width of the map in tiles.
     */
    public int mapWidth() {
        return mapWidth;
    }

    /**
     * Retrieves the height of the map in build tile units.
     *
     * @return Height of the map in tiles.
     */
    public int mapHeight() {
        return mapHeight;
    }

    int mapPixelWidth() {
        return mapPixelWidth;
    }

    int mapPixelHeight() {
        return mapPixelHeight;
    }

    /**
     * Retrieves the file name of the currently loaded map.
     *
     * @return Map file name as String object.
     * @see #mapPathName
     * @see #mapName
     */
    public String mapFileName() {
        return mapFileName;
    }

    /**
     * Retrieves the full path name of the currently loaded map.
     *
     * @return Map file name as String object.
     * @see #mapFileName
     * @see #mapName
     */
    public String mapPathName() {
        return mapPathName;
    }

    /**
     * Retrieves the title of the currently loaded map.
     *
     * @return Map title as String object.
     * @see #mapFileName
     * @see #mapPathName
     */
    public String mapName() {
        return mapName;
    }

    /**
     * Calculates the SHA-1 hash of the currently loaded map file.
     *
     * @return String object containing SHA-1 hash.
     * <p>
     * Campaign maps will return a hash of their internal map chunk components(.chk), while
     * standard maps will return a hash of their entire map archive (.scm,.scx).
     */
    public String mapHash() {
        return mapHash;
    }

    /**
     * Checks if the given mini-tile position is walkable.
     * <p>
     * This function only checks if the static terrain is walkable. Its current occupied
     * state is excluded from this check. To see if the space is currently occupied or not, then
     * see {@link #getUnitsInRectangle}.
     *
     * @param walkX The x coordinate of the mini-tile, in mini-tile units (8 pixels).
     * @param walkY The y coordinate of the mini-tile, in mini-tile units (8 pixels).
     * @return true if the mini-tile is walkable and false if it is impassable for ground units.
     */
    public boolean isWalkable(final int walkX, final int walkY) {
        return isWalkable(new WalkPosition(walkX, walkY));
    }

    public boolean isWalkable(final WalkPosition position) {
        if (!position.isValid(this)) {
            return false;
        }
        return walkable[position.x][position.y];
    }

    /**
     * Returns the ground height at the given tile position.
     *
     * @param tileX X position to query, in tiles
     * @param tileY Y position to query, in tiles
     * @return The tile height as an integer. Possible values are:
     * - 0: Low ground
     * - 1: Low ground doodad
     * - 2: High ground
     * - 3: High ground doodad
     * - 4: Very high ground
     * - 5: Very high ground doodad
     * .
     */
    public int getGroundHeight(final int tileX, final int tileY) {
        return getGroundHeight(new TilePosition(tileX, tileY));
    }

    public int getGroundHeight(final TilePosition position) {
        if (!position.isValid(this)) {
            return 0;
        }
        return groundHeight[position.x][position.y];
    }

    public boolean isBuildable(final int tileX, final int tileY) {
        return isBuildable(tileX, tileY, false);
    }

    /**
     * Checks if a given tile position is buildable. This means that, if all
     * other requirements are met, a structure can be placed on this tile. This function uses
     * static map data.
     *
     * @param tileX            The x value of the tile to check.
     * @param tileY            The y value of the tile to check.
     * @param includeBuildings If this is true, then this function will also check if any visible structures are occupying the space. If this value is false, then it only checks the static map data for tile buildability. This value is false by default.
     * @return boolean identifying if the given tile position is buildable (true) or not (false).
     * If includeBuildings was provided, then it will return false if a structure is currently
     * occupying the tile.
     */
    public boolean isBuildable(final int tileX, final int tileY, final boolean includeBuildings) {
        return isBuildable(new TilePosition(tileX, tileY), includeBuildings);
    }

    public boolean isBuildable(final TilePosition position) {
        return isBuildable(position, false);
    }

    public boolean isBuildable(final TilePosition position, final boolean includeBuildings) {
        if (!position.isValid(this)) {
            return false;
        }
        return buildable[position.x][position.y] && (!includeBuildings || !gameData.isOccupied(position.x, position.y));
    }

    /**
     * Checks if a given tile position is visible to the current player.
     *
     * @param tileX The x value of the tile to check.
     * @param tileY The y value of the tile to check.
     * @return boolean identifying the visibility of the tile. If the given tile is visible, then
     * the value is true. If the given tile is concealed by the fog of war, then this value will
     * be false.
     */
    public boolean isVisible(final int tileX, final int tileY) {
        return isVisible(new TilePosition(tileX, tileY));
    }

    public boolean isVisible(final TilePosition position) {
        if (!position.isValid(this)) {
            return false;
        }
        return gameData.isVisible(position.x, position.y);
    }

    /**
     * Checks if a given tile position has been explored by the player. An
     * explored tile position indicates that the player has seen the location at some point in the
     * match, partially revealing the fog of war for the remainder of the match.
     *
     * @param tileX The x tile coordinate to check.
     * @param tileY The y tile coordinate to check.
     * @return true if the player has explored the given tile position (partially revealed fog), false if the tile position was never explored (completely black fog).
     * @see #isVisible
     */
    public boolean isExplored(final int tileX, final int tileY) {
        return isExplored(new TilePosition(tileX, tileY));
    }

    public boolean isExplored(final TilePosition position) {
        if (!position.isValid(this)) {
            return false;
        }
        return gameData.isExplored(position.x, position.y);
    }

    /**
     * Checks if the given tile position has @Zerg creep on it.
     *
     * @param tileX The x tile coordinate to check.
     * @param tileY The y tile coordinate to check.
     * @return true if the given tile has creep on it, false if the given tile does not have creep, or if it is concealed by the fog of war.
     */
    public boolean hasCreep(final int tileX, final int tileY) {
        return hasCreep(new TilePosition(tileX, tileY));
    }

    public boolean hasCreep(final TilePosition position) {
        if (!position.isValid(this)) {
            return false;
        }
        return gameData.getHasCreep(position.x, position.y);
    }

    public boolean hasPowerPrecise(final int x, final int y) {
        return hasPowerPrecise(new Position(x, y));
    }

    /**
     * Checks if the given pixel position is powered by an owned @Protoss_Pylon for an
     * optional unit type.
     *
     * @param x        The x pixel coordinate to check.
     * @param y        The y pixel coordinate to check.
     * @param unitType Checks if the given {@link UnitType} requires power or not. If ommitted, then it will assume that the position requires power for any unit type.
     * @return true if the type at the given position will have power, false if the type at the given position will be unpowered.
     */
    public boolean hasPowerPrecise(final int x, final int y, final UnitType unitType) {
        return hasPowerPrecise(new Position(x, y), unitType);
    }

    public boolean hasPowerPrecise(final Position position) {
        return hasPowerPrecise(position, UnitType.None);
    }

    public boolean hasPowerPrecise(final Position position, final UnitType unitType) {
        if (!position.isValid(this)) {
            return false;
        }
        return hasPower(position.x, position.y, unitType, self().getUnits().stream().filter(u -> u.getType() == Protoss_Pylon).collect(Collectors.toList()));
    }

    public boolean hasPower(final int tileX, final int tileY) {
        return hasPower(new TilePosition(tileX, tileY));
    }

    public boolean hasPower(final int tileX, final int tileY, final UnitType unitType) {
        return hasPower(new TilePosition(tileX, tileY), unitType);
    }

    public boolean hasPower(final TilePosition position) {
        return hasPower(position.x, position.y, UnitType.None);
    }

    public boolean hasPower(final TilePosition position, final UnitType unitType) {
        if (unitType.id >= 0 && unitType.id < UnitType.None.id) {
            return hasPowerPrecise(position.x * 32 + unitType.tileWidth() * 16, position.y * 32 + unitType.tileHeight() * 16, unitType);
        }
        return hasPowerPrecise(position.x * 32, position.y * 32, UnitType.None);
    }

    public boolean hasPower(final int tileX, final int tileY, final int tileWidth, final int tileHeight) {
        return hasPower(tileX, tileY, tileWidth, tileHeight, UnitType.Unknown);
    }

    /**
     * Checks if the given tile position if powered by an owned @Protoss_Pylon for an
     * optional unit type.
     *
     * @param tileX    The x tile coordinate to check.
     * @param tileY    The y tile coordinate to check.
     * @param unitType Checks if the given UnitType will be powered if placed at the given tile position. If omitted, then only the immediate tile position is checked for power, and the function will assume that the location requires power for any unit type.
     * @return true if the type at the given tile position will receive power, false if the type will be unpowered at the given tile position.
     */
    public boolean hasPower(final int tileX, final int tileY, final int tileWidth, final int tileHeight, final UnitType unitType) {
        return hasPowerPrecise(tileX * 32 + tileWidth * 16, tileY * 32 + tileHeight * 16, unitType);
    }

    public boolean hasPower(final TilePosition position, final int tileWidth, final int tileHeight) {
        return hasPower(position.x, position.y, tileWidth, tileHeight);
    }

    public boolean hasPower(final TilePosition position, final int tileWidth, final int tileHeight, final UnitType unitType) {
        return hasPower(position.x, position.y, tileWidth, tileHeight, unitType);
    }

    public boolean canBuildHere(final TilePosition position, final UnitType type, final Unit builder) {
        return canBuildHere(position, type, builder, false);
    }

    public boolean canBuildHere(final TilePosition position, final UnitType type) {
        return canBuildHere(position, type, null);
    }

    /**
     * Checks if the given unit type can be built at the given build tile position.
     * This function checks for creep, power, and resource distance requirements in addition to
     * the tiles' buildability and possible units obstructing the build location.
     * <p>
     * If the type is an addon and a builer is provided, then the location of the addon will
     * be placed 4 tiles to the right and 1 tile down from the given position. If the builder
     * is not given, then the check for the addon will be conducted at position.
     * <p>
     * If type is UnitType.Special_Start_Location, then the area for a resource depot
     * (@Command_Center, @Hatchery, @Nexus) is checked as normal, but any potential obstructions
     * (existing structures, creep, units, etc.) are ignored.
     *
     * @param position      Indicates the tile position that the top left corner of the structure is intended to go.
     * @param type          The UnitType to check for.
     * @param builder       The intended unit that will build the structure. If specified, then this function will also check if there is a path to the build site and exclude the builder from the set of units that may be blocking the build site.
     * @param checkExplored If this parameter is true, it will also check if the target position has been explored by the current player. This value is false by default, ignoring the explored state of the build site.
     * @return true indicating that the structure can be placed at the given tile position, and
     * false if something may be obstructing the build location.
     */
    public boolean canBuildHere(final TilePosition position, final UnitType type, final Unit builder, final boolean checkExplored) {
        // lt = left top, rb = right bottom
        final TilePosition lt = builder != null && type.isAddon() ?
                position.add(new TilePosition(4, 1)) : // addon build offset
                position;
        final TilePosition rb = lt.add(type.tileSize());

        // Map limit check
        if (!lt.isValid(this) || !(rb.toPosition().subtract(new Position(1, 1)).isValid(this))) {
            return false;
        }

        //if the getUnit is a refinery, we just need to check the set of geysers to see if the position
        //matches one of them (and the type is still vespene geyser)
        if (type.isRefinery()) {
            for (final Unit g : getGeysers()) {
                if (g.getTilePosition().equals(lt)) {
                    return !g.isVisible() || g.getType() == Resource_Vespene_Geyser;
                }
            }
            return false;
        }

        // Tile buildability check
        for (int x = lt.x; x < rb.x; ++x) {
            for (int y = lt.y; y < rb.y; ++y) {
                // Check if tile is buildable/unoccupied and explored.
                if (!isBuildable(x, y) || (checkExplored && !isExplored(x, y))) {
                    return false;
                }
            }
        }

        // Check if builder is capable of reaching the building site
        if (builder != null) {
            if (!builder.getType().isBuilding()) {
                if (!builder.hasPath(lt.toPosition().add(type.tileSize().toPosition().divide(2)))) {
                    return false;
                }
            } else if (!builder.getType().isFlyingBuilding() && type != Zerg_Nydus_Canal && !type.isFlagBeacon()) {
                return false;
            }
        }

        // Ground getUnit dimension check
        if (type != Special_Start_Location) {
            final Position targPos = lt.toPosition().add(type.tileSize().toPosition().divide(2));
            final List<Unit> unitsInRect = getUnitsInRectangle(
                    targPos.subtract(new Position(type.dimensionLeft(), type.dimensionUp())),
                    targPos.add(new Position(type.dimensionRight(), type.dimensionDown())),
                    u -> !u.isFlying() && !u.isLoaded() && (builder != u || type == Zerg_Nydus_Canal));

            for (final Unit u : unitsInRect) {
                // Addons can be placed over units that can move, pushing them out of the way
                if (!(type.isAddon() && u.getType().canMove())) {
                    return false;
                }
            }

            // Creep Check
            // Note: Zerg structures that don't require creep can still be placed on creep
            final boolean needsCreep = type.requiresCreep();
            if (type.getRace() != Zerg || needsCreep) {
                for (int x = lt.x; x < rb.x; ++x) {
                    for (int y = lt.y; y < rb.y; ++y) {
                        if (needsCreep != hasCreep(x, y)) {
                            return false;
                        }
                    }
                }
            }

            // Power Check
            if (type.requiresPsi() && !hasPower(lt, type)) {
                return false;
            }

        } //don't ignore units

        // Resource Check (CC, Nex, Hatch)
        if (type.isResourceDepot()) {
            for (final Unit m : getStaticMinerals()) {
                final TilePosition tp = m.getInitialTilePosition();
                if ((isVisible(tp) || isVisible(tp.x + 1, tp.y)) && !m.exists()) {
                    continue; // tile position is visible, but mineral is not => mineral does not exist
                }
                if (tp.x > lt.x - 5 &&
                        tp.y > lt.y - 4 &&
                        tp.x < lt.x + 7 &&
                        tp.y < lt.y + 6) {
                    return false;
                }
            }
            for (final Unit g : getStaticGeysers()) {
                final TilePosition tp = g.getInitialTilePosition();
                if (tp.x > lt.x - 7 &&
                        tp.y > lt.y - 5 &&
                        tp.x < lt.x + 7 &&
                        tp.y < lt.y + 6) {
                    return false;
                }
            }
        }

        // A building can build an addon at a different location (i.e. automatically lifts (if not already lifted)
        // then lands at the new location before building the addon), so we need to do similar checks for the
        // location that the building will be when it builds the addon.
        if (builder != null && !builder.getType().isAddon() && type.isAddon()) {
            return canBuildHere(lt.subtract(new TilePosition(4, 1)), builder.getType(), builder, checkExplored);
        }

        //if the build site passes all these tests, return true.
        return true;
    }

    public boolean canMake(final UnitType type) {
        return canMake(type, null);
    }

    /**
     * Checks all the requirements in order to make a given unit type for the current
     * player. These include resources, supply, technology tree, availability, and
     * required units.
     *
     * @param type    The {@link UnitType} to check.
     * @param builder The Unit that will be used to build/train the provided unit type. If this value is null or excluded, then the builder will be excluded in the check.
     * @return true indicating that the type can be made. If builder is provided, then it is
     * only true if builder can make the type. Otherwise it will return false, indicating
     * that the unit type can not be made.
     */
    public boolean canMake(final UnitType type, final Unit builder) {
        final Player pSelf = self();
        // Error checking
        if (pSelf == null) {
            return false;
        }

        // Check if the unit type is available (UMS game)
        if (!pSelf.isUnitAvailable(type)) {
            return false;
        }

        // Get the required UnitType
        final UnitType requiredType = type.whatBuilds().getKey();

        // do checks if a builder is provided
        if (builder != null) {
            // Check if the owner of the unit is you
            if (!pSelf.equals(builder.getPlayer())) {
                return false;
            }

            final UnitType builderType = builder.getType();
            if (type == Zerg_Nydus_Canal && builderType == Zerg_Nydus_Canal) {
                if (!builder.isCompleted()) {
                    return false;
                }
                return builder.getNydusExit() == null;
            }

            // Check if this unit can actually build the unit type
            if (requiredType == Zerg_Larva && builderType.producesLarva()) {
                if (builder.getLarva().size() == 0) {
                    return false;
                }
            } else if (!builderType.equals(requiredType)) {
                return false;
            }

            // Carrier/Reaver space checking
            int max_amt;
            switch (builderType) {
                case Protoss_Carrier:
                case Hero_Gantrithor:
                    // Get max interceptors
                    max_amt = 4;
                    if (pSelf.getUpgradeLevel(UpgradeType.Carrier_Capacity) > 0 || builderType == Hero_Gantrithor) {
                        max_amt += 4;
                    }

                    // Check if there is room
                    if (builder.getInterceptorCount() + builder.getTrainingQueue().size() >= max_amt) {
                        return false;
                    }
                    break;
                case Protoss_Reaver:
                case Hero_Warbringer:
                    // Get max scarabs
                    max_amt = 5;
                    if (pSelf.getUpgradeLevel(UpgradeType.Reaver_Capacity) > 0 || builderType == Hero_Warbringer) {
                        max_amt += 5;
                    }

                    // check if there is room
                    if (builder.getScarabCount() + builder.getTrainingQueue().size() >= max_amt) {
                        return false;
                    }
                    break;
            }
        } // if builder != nullptr

        // Check if player has enough minerals
        if (pSelf.minerals() < type.mineralPrice()) {
            return false;
        }

        // Check if player has enough gas
        if (pSelf.gas() < type.gasPrice()) {
            return false;
        }

        // Check if player has enough supplies
        final Race typeRace = type.getRace();
        final int supplyRequired = type.supplyRequired() * (type.isTwoUnitsInOneEgg() ? 2 : 1);
        if (supplyRequired > 0 && pSelf.supplyTotal(typeRace) < pSelf.supplyUsed(typeRace) + supplyRequired - (requiredType.getRace() == typeRace ? requiredType.supplyRequired() : 0)) {
            return false;
        }

        UnitType addon = UnitType.None;
        final Map<UnitType, Integer> reqUnits = type.requiredUnits();
        for (final UnitType ut : type.requiredUnits().keySet()) {
            if (ut.isAddon()) {
                addon = ut;
            }

            if (!pSelf.hasUnitTypeRequirement(ut, reqUnits.get(ut))) {
                return false;
            }
        }

        if (type.requiredTech() != TechType.None && !pSelf.hasResearched(type.requiredTech())) {
            return false;
        }

        return builder == null ||
                addon == UnitType.None ||
                addon.whatBuilds().getKey() != type.whatBuilds().getKey() ||
                (builder.getAddon() != null && builder.getAddon().getType() == addon);
    }

    public boolean canResearch(final TechType type, final Unit unit) {
        return canResearch(type, unit, true);
    }

    public boolean canResearch(final TechType type) {
        return canResearch(type, null);
    }

    /**
     * Checks all the requirements in order to research a given technology type for the
     * current player. These include resources, technology tree, availability, and
     * required units.
     *
     * @param type                     The {@link TechType} to check.
     * @param unit                     The {@link Unit} that will be used to research the provided technology type. If this value is null or excluded, then the unit will be excluded in the check.
     * @param checkCanIssueCommandType TODO fill this in
     * @return true indicating that the type can be researched. If unit is provided, then it is
     * only true if unit can research the type. Otherwise it will return false, indicating
     * that the technology can not be researched.
     */
    public boolean canResearch(final TechType type, final Unit unit, final boolean checkCanIssueCommandType) {
        final Player self = self();
        // Error checking
        if (self == null) {
            return false;
        }

        if (unit != null) {
            if (!unit.getPlayer().equals(self)) {
                return false;
            }

            if (!unit.getType().isSuccessorOf(type.whatResearches())) {
                return false;
            }

            if (checkCanIssueCommandType && (unit.isLifted() || !unit.isIdle() || !unit.isCompleted())) {
                return false;
            }
        }
        if (self.isResearching(type)) {
            return false;
        }

        if (self.hasResearched(type)) {
            return false;
        }

        if (!self.isResearchAvailable(type)) {
            return false;
        }

        if (self.minerals() < type.mineralPrice()) {
            return false;
        }

        if (self.gas() < type.gasPrice()) {
            return false;
        }

        return self.hasUnitTypeRequirement(type.requiredUnit());

    }

    public boolean canUpgrade(final UpgradeType type, final Unit unit) {
        return canUpgrade(type, unit, true);
    }

    public boolean canUpgrade(final UpgradeType type) {
        return canUpgrade(type, null);
    }

    /**
     * Checks all the requirements in order to upgrade a given upgrade type for the
     * current player. These include resources, technology tree, availability, and
     * required units.
     *
     * @param type                     The {@link UpgradeType} to check.
     * @param unit                     The {@link Unit} that will be used to upgrade the provided upgrade type. If this value is null or excluded, then the unit will be excluded in the check.
     * @param checkCanIssueCommandType TODO fill this in
     * @return true indicating that the type can be upgraded. If unit is provided, then it is
     * only true if unit can upgrade the type. Otherwise it will return false, indicating
     * that the upgrade can not be upgraded.
     */
    public boolean canUpgrade(final UpgradeType type, final Unit unit, final boolean checkCanIssueCommandType) {
        final Player self = self();
        if (self == null) {
            return false;
        }

        if (unit != null) {
            if (!unit.getPlayer().equals(self)) {
                return false;
            }

            if (!unit.getType().isSuccessorOf(type.whatUpgrades())) {
                return false;
            }

            if (checkCanIssueCommandType && (unit.isLifted() || !unit.isIdle() || !unit.isCompleted())) {
                return false;
            }
        }

        if (!self.hasUnitTypeRequirement(type.whatUpgrades())) {
            return false;
        }

        final int nextLvl = self.getUpgradeLevel(type) + 1;

        if (!self.hasUnitTypeRequirement(type.whatsRequired(nextLvl))) {
            return false;
        }

        if (self.isUpgrading(type)) {
            return false;
        }

        if (self.getUpgradeLevel(type) >= self.getMaxUpgradeLevel(type)) {
            return false;
        }

        if (self.minerals() < type.mineralPrice(nextLvl)) {
            return false;
        }

        return self.gas() >= type.gasPrice(nextLvl);
    }

    /**
     * Retrieves the set of all starting locations for the current map. A
     * starting location is essentially a candidate for a player's spawn point.
     *
     * @return A List<TilePosition> containing all the {@link TilePosition} objects that indicate a start
     * location.
     * @see Player#getStartLocation
     */
    public List<TilePosition> getStartLocations() {
        return startLocations;
    }

    /**
     * Prints text to the screen as a notification. This function allows text
     * formatting using {@link Text#formatText}.
     * <p>
     * That text printed through this function is not seen by other players or in replays.
     *
     * @param string String to print.
     */
    public void printf(final String string) {
        addCommand(Printf, client.addString(string), 0);
    }

    /**
     * Sends a text message to all other players in the game.
     * <p>
     * In a single player game this function can be used to execute cheat codes.
     *
     * @param string String to send.
     * @see #sendTextEx
     */
    public void sendText(final String string) {
        addCommand(SendText, client.addString(string), 0);
    }

    /**
     * An extended version of {@link #sendText} which allows messages to be forwarded to
     * allies.
     *
     * @param toAllies If this parameter is set to true, then the message is only sent to allied players, otherwise it will be sent to all players.
     * @param string   String to send.
     * @see #sendText
     */
    public void sendTextEx(final boolean toAllies, final String string) {
        addCommand(SendText, client.addString(string), toAllies ? 1 : 0);
    }

    /**
     * Checks if the current client is inside a game.
     *
     * @return true if the client is in a game, and false if it is not.
     */
    public boolean isInGame() {
        return gameData.isInGame();
    }

    /**
     * Checks if the current client is inside a multiplayer game.
     *
     * @return true if the client is in a multiplayer game, and false if it is a single player
     * game, a replay, or some other state.
     */
    public boolean isMultiplayer() {
        return multiplayer;
    }

    /**
     * Checks if the client is in a game that was created through the Battle.net
     * multiplayer gaming service.
     *
     * @return true if the client is in a multiplayer Battle.net game and false if it is not.
     */
    public boolean isBattleNet() {
        return battleNet;
    }

    /**
     * Checks if the current game is paused. While paused, {@link BWEventListener#onFrame}
     * will still be called.
     *
     * @return true if the game is paused and false otherwise
     * @see #pauseGame
     * @see #resumeGame
     */
    public boolean isPaused() {
        return gameData.isPaused();
    }

    /**
     * Checks if the client is watching a replay.
     *
     * @return true if the client is watching a replay and false otherwise
     */
    public boolean isReplay() {
        return replay;
    }

    /**
     * Pauses the game. While paused, {@link BWEventListener#onFrame} will still be called.
     *
     * @see #resumeGame
     */
    public void pauseGame() {
        addCommand(PauseGame, 0, 0);
    }

    /**
     * Resumes the game from a paused state.
     *
     * @see #pauseGame
     */
    public void resumeGame() {
        addCommand(ResumeGame, 0, 0);
    }

    /**
     * Leaves the current game by surrendering and enters the post-game statistics/score
     * screen.
     */
    public void leaveGame() {
        addCommand(LeaveGame, 0, 0);
    }

    /**
     * Restarts the match. Works the same as if the match was restarted from
     * the in-game menu (F10). This option is only available in single player games.
     */
    public void restartGame() {
        addCommand(RestartGame, 0, 0);
    }

    /**
     * Sets the number of milliseconds Broodwar spends in each frame. The
     * default values are as follows:
     * - Fastest: 42ms/frame
     * - Faster: 48ms/frame
     * - Fast: 56ms/frame
     * - Normal: 67ms/frame
     * - Slow: 83ms/frame
     * - Slower: 111ms/frame
     * - Slowest: 167ms/frame
     * <p>
     * Specifying a value of 0 will not guarantee that logical frames are executed as fast
     * as possible. If that is the intention, use this in combination with #setFrameSkip.
     * <p>
     * Changing this value will cause the execution of @UMS scenario triggers to glitch.
     * This will only happen in campaign maps and custom scenarios (non-melee).
     *
     * @param speed The time spent per frame, in milliseconds. A value of 0 indicates that frames are executed immediately with no delay. Negative values will restore the default value as listed above.
     * @see #setFrameSkip
     * @see #getFPS
     */
    public void setLocalSpeed(final int speed) {
        addCommand(SetLocalSpeed, speed, 0);
    }

    /**
     * Issues a given command to a set of units. This function automatically
     * splits the set into groups of 12 and issues the same command to each of them. If a unit
     * is not capable of executing the command, then it is simply ignored.
     *
     * @param units   A List<Unit> containing all the units to issue the command for.
     * @param command A {@link UnitCommand} object containing relevant information about the command to be issued. The {@link Unit} object associated with the command will be ignored.
     * @return true if any one of the units in the List<Unit> were capable of executing the
     * command, and false if none of the units were capable of executing the command.
     */
    public boolean issueCommand(final Collection<Unit> units, final UnitCommand command) {
        return units.stream()
                .map(u -> u.issueCommand(command))
                .reduce(false, (a, b) -> a | b);
    }

    /**
     * Retrieves the set of units that are currently selected by the user outside of
     * BWAPI. This function requires that{@link Flag#UserInput} be enabled.
     *
     * @return A List<Unit> containing the user's selected units. If {@link Flag#UserInput} is disabled,
     * then this set is always empty.
     * @see #enableFlag
     */
    public List<Unit> getSelectedUnits() {
        if (!isFlagEnabled(Flag.UserInput)) {
            return Collections.emptyList();
        }
        return IntStream.range(0, gameData.getSelectedUnitCount())
                .mapToObj(i -> units[gameData.getSelectedUnits(i)])
                .collect(Collectors.toList());
    }

    /**
     * Retrieves the player object that BWAPI is controlling.
     *
     * @return Player object representing the current player. null if the current game is a replay.
     */
    public Player self() {
        return self;
    }

    /**
     * Retrieves the {@link Player} interface that represents the enemy player. If
     * there is more than one enemy, and that enemy is destroyed, then this function will still
     * retrieve the same, defeated enemy. If you wish to handle multiple opponents, see the
     * {@link Game#enemies} function.
     *
     * @return Player interface representing an enemy player. Returns null if there is no enemy or the current game is a replay.
     * @see #enemies
     */
    public Player enemy() {
        return enemy;
    }

    /**
     * Retrieves the {@link Player} object representing the neutral player.
     * The neutral player owns all the resources and critters on the map by default.
     *
     * @return {@link Player} indicating the neutral player.
     */
    public Player neutral() {
        return neutral;
    }

    /**
     * Retrieves a set of all the current player's remaining allies.
     *
     * @return List<Player> containing all allied players.
     */
    public List<Player> allies() {
        return allies;
    }

    /**
     * Retrieves a set of all the current player's remaining enemies.
     *
     * @return List<Player> containing all enemy players.
     */
    public List<Player> enemies() {
        return enemies;
    }

    /**
     * Retrieves a set of all players currently observing the game. An observer
     * is defined typically in a @UMS game type as not having any impact on the game. This means
     * an observer cannot start with any units, and cannot have any active trigger actions that
     * create units for it.
     *
     * @return List<Player> containing all currently active observer players
     */
    public List<Player> observers() {
        return observers;
    }

    public void drawText(final CoordinateType ctype, final int x, final int y, final String string) {
        final int stringId = client.addString(string);
        addShape(ShapeType.Text, ctype, x, y, 0, 0, stringId, textSize.id, 0, false);
    }

    public void drawTextMap(final int x, final int y, final String string) {
        drawText(CoordinateType.Map, x, y, string);
    }

    public void drawTextMap(final Position p, final String string) {
        drawTextMap(p.x, p.y, string);
    }

    public void drawTextMouse(final int x, final int y, final String string) {
        drawText(CoordinateType.Mouse, x, y, string);
    }

    public void drawTextMouse(final Position p, final String string) {
        drawTextMouse(p.x, p.y, string);

    }

    public void drawTextScreen(final int x, final int y, final String string) {
        drawText(CoordinateType.Screen, x, y, string);
    }

    public void drawTextScreen(final Position p, final String string) {
        drawTextScreen(p.x, p.y, string);
    }

    public void drawBox(final CoordinateType ctype, final int left, final int top, final int right, final int bottom, final Color color) {
        drawBox(ctype, left, top, right, bottom, color, false);
    }

    /**
     * Draws a rectangle on the screen with the given color.
     *
     * @param ctype   The coordinate type. Indicates the relative position to draw the shape.
     * @param left    The x coordinate, in pixels, relative to ctype, of the left edge of the rectangle.
     * @param top     The y coordinate, in pixels, relative to ctype, of the top edge of the rectangle.
     * @param right   The x coordinate, in pixels, relative to ctype, of the right edge of the rectangle.
     * @param bottom  The y coordinate, in pixels, relative to ctype, of the bottom edge of the rectangle.
     * @param color   The color of the rectangle.
     * @param isSolid If true, then the shape will be filled and drawn as a solid, otherwise it will be drawn as an outline. If omitted, this value will default to false.
     */
    public void drawBox(final CoordinateType ctype, final int left, final int top, final int right, final int bottom, final Color color, final boolean isSolid) {
        addShape(ShapeType.Box, ctype, left, top, right, bottom, 0, 0, color.id, isSolid);
    }

    public void drawBoxMap(int left, int top, int right, int bottom, Color color) {
        drawBox(CoordinateType.Map, left, top, right, bottom, color);
    }

    public void drawBoxMap(int left, int top, int right, int bottom, Color color, boolean isSolid) {
        drawBox(CoordinateType.Map, left, top, right, bottom, color, isSolid);
    }

    public void drawBoxMap(Position leftTop, Position rightBottom, Color color) {
        drawBox(CoordinateType.Map, leftTop.x, leftTop.y, rightBottom.x, rightBottom.y, color);
    }

    public void drawBoxMap(Position leftTop, Position rightBottom, Color color, boolean isSolid) {
        drawBox(CoordinateType.Map, leftTop.x, leftTop.y, rightBottom.x, rightBottom.y, color, isSolid);
    }

    public void drawBoxMouse(int left, int top, int right, int bottom, Color color) {
        drawBox(CoordinateType.Mouse, left, top, right, bottom, color);
    }

    public void drawBoxMouse(int left, int top, int right, int bottom, Color color, boolean isSolid) {
        drawBox(CoordinateType.Mouse, left, top, right, bottom, color, isSolid);
    }

    public void drawBoxMouse(Position leftTop, Position rightBottom, Color color) {
        drawBox(CoordinateType.Mouse, leftTop.x, leftTop.y, rightBottom.x, rightBottom.y, color);
    }

    public void drawBoxMouse(Position leftTop, Position rightBottom, Color color, boolean isSolid) {
        drawBox(CoordinateType.Mouse, leftTop.x, leftTop.y, rightBottom.x, rightBottom.y, color, isSolid);
    }

    public void drawBoxScreen(int left, int top, int right, int bottom, Color color) {
        drawBox(CoordinateType.Screen, left, top, right, bottom, color);
    }

    public void drawBoxScreen(int left, int top, int right, int bottom, Color color, boolean isSolid) {
        drawBox(CoordinateType.Screen, left, top, right, bottom, color, isSolid);
    }

    public void drawBoxScreen(Position leftTop, Position rightBottom, Color color) {
        drawBox(CoordinateType.Screen, leftTop.x, leftTop.y, rightBottom.x, rightBottom.y, color);
    }

    public void drawBoxScreen(Position leftTop, Position rightBottom, Color color, boolean isSolid) {
        drawBox(CoordinateType.Screen, leftTop.x, leftTop.y, rightBottom.x, rightBottom.y, color, isSolid);
    }

    public void drawTriangle(CoordinateType ctype, int ax, int ay, int bx, int by, int cx, int cy, Color color) {
        drawTriangle(ctype, ax, ay, bx, by, cx, cy, color, false);
    }

    /**
     * Draws a triangle on the screen with the given color.
     *
     * @param ctype   The coordinate type. Indicates the relative position to draw the shape.
     * @param ax      The x coordinate, in pixels, relative to ctype, of the first point.
     * @param ay      The y coordinate, in pixels, relative to ctype, of the first point.
     * @param bx      The x coordinate, in pixels, relative to ctype, of the second point.
     * @param by      The y coordinate, in pixels, relative to ctype, of the second point.
     * @param cx      The x coordinate, in pixels, relative to ctype, of the third point.
     * @param cy      The y coordinate, in pixels, relative to ctype, of the third point.
     * @param color   The color of the triangle.
     * @param isSolid If true, then the shape will be filled and drawn as a solid, otherwise it will be drawn as an outline. If omitted, this value will default to false.
     */
    public void drawTriangle(CoordinateType ctype, int ax, int ay, int bx, int by, int cx, int cy, Color color, boolean isSolid) {
        addShape(ShapeType.Triangle, ctype, ax, ay, bx, by, cx, cy, color.id, isSolid);
    }

    public void drawTriangleMap(int ax, int ay, int bx, int by, int cx, int cy, Color color) {
        drawTriangle(CoordinateType.Map, ax, ay, bx, by, cx, cy, color);
    }

    public void drawTriangleMap(int ax, int ay, int bx, int by, int cx, int cy, Color color, boolean isSolid) {
        drawTriangle(CoordinateType.Map, ax, ay, bx, by, cx, cy, color, isSolid);
    }

    public void drawTriangleMap(Position a, Position b, Position c, Color color) {
        drawTriangle(CoordinateType.Map, a.x, a.y, b.x, b.y, c.x, c.y, color);
    }

    public void drawTriangleMap(Position a, Position b, Position c, Color color, boolean isSolid) {
        drawTriangle(CoordinateType.Map, a.x, a.y, b.x, b.y, c.x, c.y, color, isSolid);
    }

    public void drawTriangleMouse(int ax, int ay, int bx, int by, int cx, int cy, Color color) {
        drawTriangle(CoordinateType.Mouse, ax, ay, bx, by, cx, cy, color);
    }

    public void drawTriangleMouse(int ax, int ay, int bx, int by, int cx, int cy, Color color, boolean isSolid) {
        drawTriangle(CoordinateType.Mouse, ax, ay, bx, by, cx, cy, color, isSolid);
    }

    public void drawTriangleMouse(Position a, Position b, Position c, Color color) {
        drawTriangle(CoordinateType.Mouse, a.x, a.y, b.x, b.y, c.x, c.y, color);
    }

    public void drawTriangleMouse(Position a, Position b, Position c, Color color, boolean isSolid) {
        drawTriangle(CoordinateType.Mouse, a.x, a.y, b.x, b.y, c.x, c.y, color, isSolid);

    }

    public void drawTriangleScreen(int ax, int ay, int bx, int by, int cx, int cy, Color color) {
        drawTriangle(CoordinateType.Screen, ax, ay, bx, by, cx, cy, color);
    }

    public void drawTriangleScreen(int ax, int ay, int bx, int by, int cx, int cy, Color color, boolean isSolid) {
        drawTriangle(CoordinateType.Screen, ax, ay, bx, by, cx, cy, color, isSolid);
    }

    public void drawTriangleScreen(Position a, Position b, Position c, Color color) {
        drawTriangle(CoordinateType.Screen, a.x, a.y, b.x, b.y, c.x, c.y, color);
    }

    public void drawTriangleScreen(Position a, Position b, Position c, Color color, boolean isSolid) {
        drawTriangle(CoordinateType.Screen, a.x, a.y, b.x, b.y, c.x, c.y, color, isSolid);
    }

    public void drawCircle(CoordinateType ctype, int x, int y, int radius, Color color) {
        drawCircle(ctype, x, y, radius, color, false);
    }

    /**
     * Draws a circle on the screen with the given color.
     *
     * @param ctype   The coordinate type. Indicates the relative position to draw the shape.
     * @param x       The x coordinate, in pixels, relative to ctype.
     * @param y       The y coordinate, in pixels, relative to ctype.
     * @param radius  The radius of the circle, in pixels.
     * @param color   The color of the circle.
     * @param isSolid If true, then the shape will be filled and drawn as a solid, otherwise it will be drawn as an outline. If omitted, this value will default to false.
     */
    public void drawCircle(CoordinateType ctype, int x, int y, int radius, Color color, boolean isSolid) {
        addShape(ShapeType.Circle, ctype, x, y, 0, 0, radius, 0, color.id, isSolid);
    }

    public void drawCircleMap(int x, int y, int radius, Color color) {
        drawCircle(CoordinateType.Map, x, y, radius, color);
    }

    public void drawCircleMap(int x, int y, int radius, Color color, boolean isSolid) {
        drawCircle(CoordinateType.Map, x, y, radius, color, isSolid);
    }

    public void drawCircleMap(Position p, int radius, Color color) {
        drawCircle(CoordinateType.Map, p.x, p.y, radius, color);
    }

    public void drawCircleMap(Position p, int radius, Color color, boolean isSolid) {
        drawCircle(CoordinateType.Map, p.x, p.y, radius, color, isSolid);
    }

    public void drawCircleMouse(int x, int y, int radius, Color color) {
        drawCircle(CoordinateType.Mouse, x, y, radius, color);
    }

    public void drawCircleMouse(int x, int y, int radius, Color color, boolean isSolid) {
        drawCircle(CoordinateType.Mouse, x, y, radius, color, isSolid);
    }

    public void drawCircleMouse(Position p, int radius, Color color) {
        drawCircle(CoordinateType.Mouse, p.x, p.y, radius, color);
    }

    public void drawCircleMouse(Position p, int radius, Color color, boolean isSolid) {
        drawCircle(CoordinateType.Mouse, p.x, p.y, radius, color, isSolid);
    }

    public void drawCircleScreen(int x, int y, int radius, Color color) {
        drawCircle(CoordinateType.Screen, x, y, radius, color);
    }

    public void drawCircleScreen(int x, int y, int radius, Color color, boolean isSolid) {
        drawCircle(CoordinateType.Screen, x, y, radius, color, isSolid);
    }

    public void drawCircleScreen(Position p, int radius, Color color) {
        drawCircle(CoordinateType.Screen, p.x, p.y, radius, color);
    }

    public void drawCircleScreen(Position p, int radius, Color color, boolean isSolid) {
        drawCircle(CoordinateType.Screen, p.x, p.y, radius, color, isSolid);
    }

    public void drawEllipse(CoordinateType ctype, int x, int y, int xrad, int yrad, Color color) {
        drawEllipse(ctype, x, y, xrad, yrad, color, false);
    }

    /**
     * Draws an ellipse on the screen with the given color.
     *
     * @param ctype   The coordinate type. Indicates the relative position to draw the shape.
     * @param x       The x coordinate, in pixels, relative to ctype.
     * @param y       The y coordinate, in pixels, relative to ctype.
     * @param xrad    The x radius of the ellipse, in pixels.
     * @param yrad    The y radius of the ellipse, in pixels.
     * @param color   The color of the ellipse.
     * @param isSolid If true, then the shape will be filled and drawn as a solid, otherwise it will be drawn as an outline. If omitted, this value will default to false.
     */
    public void drawEllipse(CoordinateType ctype, int x, int y, int xrad, int yrad, Color color, boolean isSolid) {
        addShape(ShapeType.Ellipse, ctype, x, y, 0, 0, xrad, yrad, color.id, isSolid);
    }

    public void drawEllipseMap(int x, int y, int xrad, int yrad, Color color) {
        drawEllipse(CoordinateType.Map, x, y, xrad, yrad, color);
    }

    public void drawEllipseMap(int x, int y, int xrad, int yrad, Color color, boolean isSolid) {
        drawEllipse(CoordinateType.Map, x, y, xrad, yrad, color, isSolid);
    }

    public void drawEllipseMap(Position p, int xrad, int yrad, Color color) {
        drawEllipse(CoordinateType.Map, p.x, p.y, xrad, yrad, color);
    }

    public void drawEllipseMap(Position p, int xrad, int yrad, Color color, boolean isSolid) {
        drawEllipse(CoordinateType.Map, p.x, p.y, xrad, yrad, color, isSolid);
    }

    public void drawEllipseMouse(int x, int y, int xrad, int yrad, Color color) {
        drawEllipse(CoordinateType.Mouse, x, y, xrad, yrad, color);
    }

    public void drawEllipseMouse(int x, int y, int xrad, int yrad, Color color, boolean isSolid) {
        drawEllipse(CoordinateType.Mouse, x, y, xrad, yrad, color, isSolid);
    }

    public void drawEllipseMouse(Position p, int xrad, int yrad, Color color) {
        drawEllipse(CoordinateType.Mouse, p.x, p.y, xrad, yrad, color);
    }

    public void drawEllipseMouse(Position p, int xrad, int yrad, Color color, boolean isSolid) {
        drawEllipse(CoordinateType.Mouse, p.x, p.y, xrad, yrad, color, isSolid);
    }

    public void drawEllipseScreen(int x, int y, int xrad, int yrad, Color color) {
        drawEllipse(CoordinateType.Screen, x, y, xrad, yrad, color);
    }

    public void drawEllipseScreen(int x, int y, int xrad, int yrad, Color color, boolean isSolid) {
        drawEllipse(CoordinateType.Mouse, x, y, xrad, yrad, color, isSolid);
    }

    public void drawEllipseScreen(Position p, int xrad, int yrad, Color color) {
        drawEllipse(CoordinateType.Mouse, p.x, p.y, xrad, yrad, color);
    }

    public void drawEllipseScreen(Position p, int xrad, int yrad, Color color, boolean isSolid) {
        drawEllipse(CoordinateType.Mouse, p.x, p.y, xrad, yrad, color, isSolid);
    }

    /**
     * Draws a dot on the map or screen with a given color.
     *
     * @param ctype The coordinate type. Indicates the relative position to draw the shape.
     * @param x     The x coordinate, in pixels, relative to ctype.
     * @param y     The y coordinate, in pixels, relative to ctype.
     * @param color The color of the dot.
     */
    public void drawDot(CoordinateType ctype, int x, int y, Color color) {
        addShape(ShapeType.Dot, ctype, x, y, 0, 0, 0, 0, color.id, false);
    }

    public void drawDotMap(int x, int y, Color color) {
        drawDot(CoordinateType.Map, x, y, color);
    }

    public void drawDotMap(Position p, Color color) {
        drawDot(CoordinateType.Map, p.x, p.y, color);
    }

    public void drawDotMouse(int x, int y, Color color) {
        drawDot(CoordinateType.Mouse, x, y, color);
    }

    public void drawDotMouse(Position p, Color color) {
        drawDot(CoordinateType.Mouse, p.x, p.y, color);
    }

    public void drawDotScreen(int x, int y, Color color) {
        drawDot(CoordinateType.Screen, x, y, color);
    }

    public void drawDotScreen(Position p, Color color) {
        drawDot(CoordinateType.Screen, p.x, p.y, color);
    }

    /**
     * Draws a line on the map or screen with a given color.
     *
     * @param ctype The coordinate type. Indicates the relative position to draw the shape.
     * @param x1    The starting x coordinate, in pixels, relative to ctype.
     * @param y1    The starting y coordinate, in pixels, relative to ctype.
     * @param x2    The ending x coordinate, in pixels, relative to ctype.
     * @param y2    The ending y coordinate, in pixels, relative to ctype.
     * @param color The color of the line.
     */
    public void drawLine(CoordinateType ctype, int x1, int y1, int x2, int y2, Color color) {
        addShape(ShapeType.Line, ctype, x1, y1, x2, y2, 0, 0, color.id, false);
    }

    public void drawLineMap(int x1, int y1, int x2, int y2, Color color) {
        drawLine(CoordinateType.Map, x1, y1, x2, y2, color);
    }

    public void drawLineMap(Position a, Position b, Color color) {
        drawLine(CoordinateType.Map, a.x, a.y, b.x, b.y, color);
    }

    public void drawLineMouse(int x1, int y1, int x2, int y2, Color color) {
        drawLine(CoordinateType.Mouse, x1, y1, x2, y2, color);

    }

    public void drawLineMouse(Position a, Position b, Color color) {
        drawLine(CoordinateType.Mouse, a.x, a.y, b.x, b.y, color);

    }

    public void drawLineScreen(int x1, int y1, int x2, int y2, Color color) {
        drawLine(CoordinateType.Screen, x1, y1, x2, y2, color);
    }

    public void drawLineScreen(Position a, Position b, Color color) {
        drawLine(CoordinateType.Screen, a.x, a.y, b.x, b.y, color);
    }

    /**
     * Retrieves the maximum delay, in number of frames, between a command being issued
     * and the command being executed by Broodwar.
     * <p>
     * In Broodwar, latency is used to keep the game synchronized between players without
     * introducing lag.
     *
     * @return Difference in frames between commands being sent and executed.
     * @see #getLatencyTime
     * @see #getRemainingLatencyFrames
     */
    public int getLatencyFrames() {
        return gameData.getLatencyFrames();
    }

    /**
     * Retrieves the maximum delay, in milliseconds, between a command being issued and
     * the command being executed by Broodwar.
     *
     * @return Difference in milliseconds between commands being sent and executed.
     * @see #getLatencyFrames
     * @see #getRemainingLatencyTime
     */
    public int getLatencyTime() {
        return gameData.getLatencyTime();
    }

    /**
     * Retrieves the number of frames it will take before a command sent in the current
     * frame will be executed by the game.
     *
     * @return Number of frames until a command is executed if it were sent in the current
     * frame.
     * @see #getRemainingLatencyTime
     * @see #getLatencyFrames
     */
    public int getRemainingLatencyFrames() {
        return gameData.getRemainingLatencyFrames();
    }

    /**
     * Retrieves the number of milliseconds it will take before a command sent in the
     * current frame will be executed by Broodwar.
     *
     * @return Amount of time, in milliseconds, until a command is executed if it were sent in
     * the current frame.
     * @see #getRemainingLatencyFrames
     * @see #getLatencyTime
     */
    public int getRemainingLatencyTime() {
        return gameData.getRemainingLatencyTime();
    }

    /**
     * Retrieves the current revision of BWAPI.
     *
     * @return The revision number of the current BWAPI interface.
     */
    public int getRevision() {
        return revision;
    }

    /**
     * Retrieves the debug state of the BWAPI build.
     *
     * @return true if the BWAPI module is a DEBUG build, and false if it is a RELEASE build.
     */
    public boolean isDebug() {
        return debug;
    }

    /**
     * Checks the state of latency compensation.
     *
     * @return true if latency compensation is enabled, false if it is disabled.
     * @see #setLatCom
     */
    public boolean isLatComEnabled() {
        return latcom;
    }

    /**
     * Changes the state of latency compensation. Latency compensation
     * modifies the state of BWAPI's representation of units to reflect the implications of
     * issuing a command immediately after the command was performed, instead of waiting
     * consecutive frames for the results. Latency compensation is enabled by default.
     *
     * @param isEnabled Set whether the latency compensation feature will be enabled (true) or disabled (false).
     * @see #isLatComEnabled
     */
    public void setLatCom(final boolean isEnabled) {
        //update shared memory
        gameData.setHasLatCom(isEnabled);
        //update internal memory
        latcom = isEnabled;
        //update server
        addCommand(SetLatCom, isEnabled ? 1 : 0, 0);
    }

    /**
     * Retrieves the Starcraft instance number recorded by BWAPI to identify which
     * Starcraft instance an AI module belongs to. The very first instance should
     * return 0.
     *
     * @return An integer value representing the instance number.
     */
    public int getInstanceNumber() {
        return gameData.getInstanceID();
    }

    public int getAPM() {
        return getAPM(false);
    }

    /**
     * Retrieves the Actions Per Minute (APM) that the bot is producing.
     *
     * @param includeSelects If true, the return value will include selections as individual commands, otherwise it will exclude selections. This value is false by default.
     * @return The number of actions that the bot has executed per minute, on average.
     */
    public int getAPM(final boolean includeSelects) {
        return includeSelects ? gameData.getBotAPM_selects() : gameData.getBotAPM_noselects();
    }

    /**
     * Sets the number of graphical frames for every logical frame. This
     * allows the game to run more logical frames per graphical frame, increasing the speed at
     * which the game runs.
     *
     * @param frameSkip Number of graphical frames per logical frame. If this value is 0 or less, then it will default to 1.
     * @see #setLocalSpeed
     */
    public void setFrameSkip(int frameSkip) {
        addCommand(SetFrameSkip, Math.max(frameSkip, 1), 0);
    }

    /**
     * Sets the alliance state of the current player with the target player.</summary>
     *
     * @param player        The target player to set alliance with.
     * @param allied        If true, the current player will ally the target player. If false, the current player
     *                      will make the target player an enemy. This value is true by default.
     * @param alliedVictory Sets the state of "allied victory". If true, the game will end in a victory if all
     *                      allied players have eliminated their opponents. Otherwise, the game will only end if
     *                      no other players are remaining in the game. This value is true by default.
     */
    public boolean setAlliance(Player player, boolean allied, boolean alliedVictory) {
        if (self() == null || isReplay() || player == null || player.equals(self())) {
            return false;
        }

        addCommand(CommandType.SetAllies, player.getID(), allied ? (alliedVictory ? 2 : 1) : 0);
        return true;
    }

    public boolean setAlliance(Player player, boolean allied) {
        return setAlliance(player, allied, true);
    }

    public boolean setAlliance(Player player) {
        return setAlliance(player, true);
    }

    /**
     * In a game, this function sets the vision of the current BWAPI player with the
     * target player.
     * <p>
     * In a replay, this function toggles the visibility of the target player.
     *
     * @param player  The target player to toggle vision.
     * @param enabled The vision state. If true, and in a game, the current player will enable shared vision
     *                with the target player, otherwise it will unshare vision. If in a replay, the vision
     *                of the target player will be shown, otherwise the target player will be hidden. This
     *                value is true by default.
     */
    public boolean setVision(Player player, boolean enabled) {
        if (player == null) {
            return false;
        }

        if (!isReplay() && (self() == null || player.equals(self()))) {
            return false;
        }

        addCommand(CommandType.SetVision, player.getID(), enabled ? 1 : 0);
        return true;
    }

    /**
     * Checks if the GUI is enabled.
     * <p>
     * The GUI includes all drawing functions of BWAPI, as well as screen updates from Broodwar.
     *
     * @return true if the GUI is enabled, and everything is visible, false if the GUI is disabled and drawing
     * functions are rejected
     * @see #setGUI
     */
    boolean isGUIEnabled() {
        return gameData.getHasGUI();
    }

    /**
     * Sets the rendering state of the Starcraft GUI.
     * <p>
     * This typically gives Starcraft a very low graphical frame rate and disables all drawing functionality in BWAPI.
     *
     * @param enabled A boolean value that determines the state of the GUI. Passing false to this function
     *                will disable the GUI, and true will enable it.
     * @see #isGUIEnabled
     */
    public void setGUI(boolean enabled) {
        gameData.setHasGUI(enabled);
        //queue up command for server so it also applies the change
        addCommand(CommandType.SetGui, enabled ? 1 : 0, 0);
    }

    /**
     * Retrieves the amount of time (in milliseconds) that has elapsed when running the last AI
     * module callback.
     * <p>
     * This is used by tournament modules to penalize AI modules that use too
     * much processing time.
     *
     * @return Time in milliseconds spent in last AI module call. Returns 0 When called from an AI module.
     */
    public int getLastEventTime() {
        return 0;
    }

    /**
     * Changes the map to the one specified.
     * <p>
     * Once restarted, the game will load the map that was provided.
     * Changes do not take effect unless the game is restarted.
     *
     * @param mapFileName A string containing the path and file name to the desired map.
     * @return Returns true if the function succeeded and has changed the map. Returns false if the function failed,
     * does not have permission from the tournament module, failed to find the map specified, or received an invalid
     * parameter.
     */
    public boolean setMap(final String mapFileName) {
        if (mapFileName == null || mapFileName.length() >= 260 || mapFileName.charAt(0) == 0) {
            return false;
        }

        addCommand(CommandType.SetMap, client.addString(mapFileName), 0);
        return true;
    }

    /**
     * Sets the state of the fog of war when watching a replay.
     *
     * @param reveal The state of the reveal all flag. If false, all fog of war will be enabled. If true,
     *               then the fog of war will be revealed. It is true by default.
     */
    public boolean setRevealAll(boolean reveal) {
        if (!isReplay()) {
            return false;
        }
        addCommand(CommandType.SetRevealAll, reveal ? 1 : 0, 0);
        return true;
    }

    public boolean setRevealAll() {
        return setRevealAll(true);
    }


    /**
     * Checks if there is a path from source to destination. This only checks
     * if the source position is connected to the destination position. This function does not
     * check if all units can actually travel from source to destination. Because of this
     * limitation, it has an O(1) complexity, and cases where this limitation hinders gameplay is
     * uncommon at best.
     * <p>
     * If making queries on a unit, it's better to call {@link Unit#hasPath}, since it is
     * a more lenient version of this function that accounts for some edge cases.
     *
     * @param source      The source position.
     * @param destination The destination position.
     * @return true if there is a path between the two positions, and false if there is not.
     * @see Unit#hasPath
     */
    public boolean hasPath(final Position source, final Position destination) {
        if (source == null || destination == null) {
            return false;
        }
        if (source.isValid(this) && destination.isValid(this)) {
            final Region rgnA = getRegionAt(source);
            final Region rgnB = getRegionAt(destination);
            return rgnA != null && rgnB != null && rgnA.getRegionGroupID() == rgnB.getRegionGroupID();
        }
        return false;
    }

    public void setTextSize() {
        setTextSize(Text.Size.Default);
    }

    /**
     * Sets the size of the text for all calls to {@link #drawText} following this one.
     *
     * @param size The size of the text. This value is one of Text#Size. If this value is omitted, then a default value of {@link Text.Size#Default} is used.
     * @see Text.Size
     */
    public void setTextSize(final Text.Size size) {
        textSize = size;
    }

    /**
     * Retrieves current amount of time in seconds that the game has elapsed.
     *
     * @return Time, in seconds, that the game has elapsed as an integer.
     */
    public int elapsedTime() {
        return gameData.getElapsedTime();
    }

    /**
     * Sets the command optimization level. Command optimization is a feature
     * in BWAPI that tries to reduce the APM of the bot by grouping or eliminating unnecessary
     * game actions. For example, suppose the bot told 24 @Zerglings to @Burrow. At command
     * optimization level 0, BWAPI is designed to select each Zergling to burrow individually,
     * which costs 48 actions. With command optimization level 1, it can perform the same
     * behaviour using only 4 actions. The command optimizer also reduces the amount of bytes used
     * for each action if it can express the same action using a different command. For example,
     * Right_Click uses less bytes than Move.
     *
     * @param level An integer representation of the aggressiveness for which commands are optimized. A lower level means less optimization, and a higher level means more optimization.
     *              <p>
     *              The values for level are as follows:
     *              - 0: No optimization.
     *              - 1: Some optimization.
     *              - Is not detected as a hack.
     *              - Does not alter behaviour.
     *              - Units performing the following actions are grouped and ordered 12 at a time:
     *              - Attack_Unit
     *              - Morph (@Larva only)
     *              - Hold_Position
     *              - Stop
     *              - Follow
     *              - Gather
     *              - Return_Cargo
     *              - Repair
     *              - Burrow
     *              - Unburrow
     *              - Cloak
     *              - Decloak
     *              - Siege
     *              - Unsiege
     *              - Right_Click_Unit
     *              - Halt_Construction
     *              - Cancel_Train (@Carrier and @Reaver only)
     *              - Cancel_Train_Slot (@Carrier and @Reaver only)
     *              - Cancel_Morph (for non-buildings only)
     *              - Use_Tech
     *              - Use_Tech_Unit
     *              .
     *              - The following order transformations are applied to allow better grouping:
     *              - Attack_Unit becomes Right_Click_Unit if the target is an enemy
     *              - Move becomes Right_Click_Position
     *              - Gather becomes Right_Click_Unit if the target contains resources
     *              - Set_Rally_Position becomes Right_Click_Position for buildings
     *              - Set_Rally_Unit becomes Right_Click_Unit for buildings
     *              - Use_Tech_Unit with Infestation becomes Right_Click_Unit if the target is valid
     *              .
     *              .
     *              - 2: More optimization by grouping structures.
     *              - Includes the optimizations made by all previous levels.
     *              - May be detected as a hack by some replay utilities.
     *              - Does not alter behaviour.
     *              - Units performing the following actions are grouped and ordered 12 at a time:
     *              - Attack_Unit (@Turrets, @Photon_Cannons, @Sunkens, @Spores)
     *              - Train
     *              - Morph
     *              - Set_Rally_Unit
     *              - Lift
     *              - Cancel_Construction
     *              - Cancel_Addon
     *              - Cancel_Train
     *              - Cancel_Train_Slot
     *              - Cancel_Morph
     *              - Cancel_Research
     *              - Cancel_Upgrade
     *              .
     *              .
     *              - 3: Extensive optimization
     *              - Includes the optimizations made by all previous levels.
     *              - Units may behave or move differently than expected.
     *              - Units performing the following actions are grouped and ordered 12 at a time:
     *              - Attack_Move
     *              - Set_Rally_Position
     *              - Move
     *              - Patrol
     *              - Unload_All
     *              - Unload_All_Position
     *              - Right_Click_Position
     *              - Use_Tech_Position
     *              .
     *              .
     *              - 4: Aggressive optimization
     *              - Includes the optimizations made by all previous levels.
     *              - Positions used in commands will be rounded to multiples of 32.
     *              - @High_Templar and @Dark_Templar that merge into @Archons will be grouped and may
     *              choose a different target to merge with. It will not merge with a target that
     *              wasn't included.
     *              .
     *              .
     */
    public void setCommandOptimizationLevel(final int level) {
        addCommand(SetCommandOptimizerLevel, level, 0);
    }

    /**
     * Returns the remaining countdown time. The countdown timer is used in @CTF and @UMS game types.
     *
     * @return Integer containing the time (in game seconds) on the countdown timer.
     */
    public int countdownTimer() {
        return gameData.getCountdownTimer();
    }

    /**
     * Retrieves the set of all regions on the map.
     *
     * @return List<Region> containing all map regions.
     */
    public List<Region> getAllRegions() {
        return regionSet;
    }

    /**
     * Retrieves the region at a given position.
     *
     * @param x The x coordinate, in pixels.
     * @param y The y coordinate, in pixels.
     * @return the Region interface at the given position. Returns null if the provided position is not valid (i.e. not within the map bounds).
     * @see #getAllRegions
     * @see #getRegion
     */
    public Region getRegionAt(final int x, final int y) {
        return getRegionAt(new Position(x, y));
    }

    public Region getRegionAt(final Position position) {
        if (!position.isValid(this)) {
            return null;
        }
        final short idx = mapTileRegionID[position.x / 32][position.y / 32];
        if ((idx & 0x2000) != 0) {
            final int index = idx & 0x1FFF;

            if (index >= REGION_DATA_SIZE) {
                return null;
            }
            final int minitileShift = ((position.x & 0x1F) / 8) + ((position.y & 0x1F) / 8) * 4;

            if (((mapSplitTilesMiniTileMask[index] >> minitileShift) & 1) != 0) {
                return getRegion(mapSplitTilesRegion2[index]);
            } else {
                return getRegion(mapSplitTilesRegion1[index]);
            }
        }
        return getRegion(idx);
    }

    public TilePosition getBuildLocation(final UnitType type, final TilePosition desiredPosition, final int maxRange) {
        return getBuildLocation(type, desiredPosition, maxRange, false);
    }

    public TilePosition getBuildLocation(final UnitType type, final TilePosition desiredPosition) {
        return getBuildLocation(type, desiredPosition, 64);
    }

    /**
     * Retrieves a basic build position just as the default Computer AI would.
     * This allows users to find simple build locations without relying on external libraries.
     *
     * @param type            A valid UnitType representing the unit type to accomodate space for.
     * @param desiredPosition A valid TilePosition containing the desired placement position.
     * @param maxRange        The maximum distance (in tiles) to build from desiredPosition.
     * @param creep           A special boolean value that changes the behaviour of @Creep_Colony placement.
     * @return A TilePosition containing the location that the structure should be constructed at. Returns {@link TilePosition#Invalid} If a build location could not be found within maxRange.
     */
    public TilePosition getBuildLocation(final UnitType type, TilePosition desiredPosition, final int maxRange, final boolean creep) {
        return BuildingPlacer.getBuildLocation(type, desiredPosition, maxRange, creep, this);
    }

    private int getDamageFromImpl(UnitType fromType, UnitType toType, Player fromPlayer, Player toPlayer) {
        // Retrieve appropriate weapon
        final WeaponType wpn = toType.isFlyer() ? fromType.airWeapon() : fromType.groundWeapon();
        if (wpn == WeaponType.None || wpn == WeaponType.Unknown) {
            return 0;
        }

        // Get initial weapon damage
        int dmg = fromPlayer != null ? fromPlayer.damage(wpn) : wpn.damageAmount() * wpn.damageFactor();

        // If we need to calculate using armor
        if (wpn.damageType() != DamageType.Ignore_Armor && toPlayer != null) {
            dmg -= Math.min(dmg, toPlayer.armor(toType));
        }

        return dmg * damageRatio[wpn.damageType().id][toType.size().id] / 256;
    }


    public int getDamageFrom(final UnitType fromType, final UnitType toType, final Player fromPlayer) {
        return getDamageFrom(fromType, toType, fromPlayer, null);
    }

    public int getDamageFrom(final UnitType fromType, final UnitType toType) {
        return getDamageFrom(fromType, toType, null);
    }

    /**
     * Calculates the damage received for a given player. It can be understood
     * as the damage from fromType to toType. Does not include shields in calculation.
     * Includes upgrades if players are provided.
     *
     * @param fromType   The unit type that will be dealing the damage.
     * @param toType     The unit type that will be receiving the damage.
     * @param fromPlayer The player owner of the given type that will be dealing the damage. If omitted, then no player will be used to calculate the upgrades for fromType.
     * @param toPlayer   The player owner of the type that will be receiving the damage. If omitted, then this parameter will default to {@link #self}.
     * @return The amount of damage that fromType would deal to toType.
     * @see #getDamageTo
     */
    public int getDamageFrom(final UnitType fromType, final UnitType toType, final Player fromPlayer, final Player toPlayer) {
        return getDamageFromImpl(fromType, toType, fromPlayer, toPlayer == null ? self() : toPlayer);
    }

    public int getDamageTo(final UnitType toType, final UnitType fromType, final Player toPlayer) {
        return getDamageTo(toType, fromType, toPlayer, null);
    }

    public int getDamageTo(final UnitType toType, final UnitType fromType) {
        return getDamageTo(toType, fromType, null);
    }

    /**
     * Calculates the damage dealt for a given player. It can be understood as
     * the damage to toType from fromType. Does not include shields in calculation.
     * Includes upgrades if players are provided.
     * <p>
     * This function is nearly the same as {@link #getDamageFrom}. The only difference is that
     * the last parameter is intended to default to {@link #self}.
     *
     * @param toType     The unit type that will be receiving the damage.
     * @param fromType   The unit type that will be dealing the damage.
     * @param toPlayer   The player owner of the type that will be receiving the damage. If omitted, then no player will be used to calculate the upgrades for toType.
     * @param fromPlayer The player owner of the given type that will be dealing the damage. If omitted, then this parameter will default to {@link #self}).
     * @return The amount of damage that fromType would deal to toType.
     * @see #getDamageFrom
     */
    public int getDamageTo(final UnitType toType, final UnitType fromType, final Player toPlayer, final Player fromPlayer) {
        return getDamageFromImpl(fromType, toType, fromPlayer == null ? self() : fromPlayer, toPlayer);
    }

    /**
     * Retrieves the initial random seed that was used in this game's creation.
     * This is used to identify the seed that started this game, in case an error occurred, so
     * that developers can deterministically reproduce the error. Works in both games and replays.
     *
     * @return This game's random seed.
     * @since 4.2.0
     */
    public int getRandomSeed() {
        return randomSeed;
    }
}<|MERGE_RESOLUTION|>--- conflicted
+++ resolved
@@ -96,12 +96,10 @@
     private short[] mapSplitTilesRegion1;
     private short[] mapSplitTilesRegion2;
     // USER DEFINED
-<<<<<<< HEAD
-    private TextSize textSize = TextSize.Default;
+
+    private Text.Size textSize = Text.Size.Default;
     private boolean latcom = true;
-=======
-    private Text.Size textSize = Text.Size.Default;
->>>>>>> 61cc1036
+
 
     Game(Client client) {
         this.client = client;
