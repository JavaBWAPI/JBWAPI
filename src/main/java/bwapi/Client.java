/*
MIT License

Copyright (c) 2018 Hannes Bredberg
Modified work Copyright (c) 2018 Jasper

Permission is hereby granted, free of charge, to any person obtaining a copy
of this software and associated documentation files (the "Software"), to deal
in the Software without restriction, including without limitation the rights
to use, copy, modify, merge, publish, distribute, sublicense, and/or sell
copies of the Software, and to permit persons to whom the Software is
furnished to do so, subject to the following conditions:

The above copyright notice and this permission notice shall be included in all
copies or substantial portions of the Software.

THE SOFTWARE IS PROVIDED "AS IS", WITHOUT WARRANTY OF ANY KIND, EXPRESS OR
IMPLIED, INCLUDING BUT NOT LIMITED TO THE WARRANTIES OF MERCHANTABILITY,
FITNESS FOR A PARTICULAR PURPOSE AND NONINFRINGEMENT. IN NO EVENT SHALL THE
AUTHORS OR COPYRIGHT HOLDERS BE LIABLE FOR ANY CLAIM, DAMAGES OR OTHER
LIABILITY, WHETHER IN AN ACTION OF CONTRACT, TORT OR OTHERWISE, ARISING FROM,
OUT OF OR IN CONNECTION WITH THE SOFTWARE OR THE USE OR OTHER DEALINGS IN THE
SOFTWARE.
*/

package bwapi;

import bwapi.ClientData.GameData;
import com.sun.jna.Native;
import com.sun.jna.Pointer;
import com.sun.jna.platform.win32.Kernel32;
import com.sun.jna.win32.W32APIOptions;

import java.io.RandomAccessFile;

class Client {
    interface MappingKernel extends Kernel32 {
        MappingKernel INSTANCE = Native.load(MappingKernel.class, W32APIOptions.DEFAULT_OPTIONS);

        HANDLE OpenFileMapping(int desiredAccess, boolean inherit, String name);
    }

    private static final int READ_WRITE = 0x1 | 0x2 | 0x4;
    private static final int SUPPORTED_BWAPI_VERSION = 10003;
<<<<<<< HEAD
=======
    static final int MAX_COUNT = 19999;
>>>>>>> 137254e4

    private ClientData clientData;
    private BWClient bwClient;
    private boolean connected = false;
    private RandomAccessFile pipeObjectHandle = null;
<<<<<<< HEAD
    private ByteBuffer gameTableFileHandle = null;
    private ByteBuffer mapFileHandle = null;
=======
    private WrappedBuffer mapFileHandle = null;
    private WrappedBuffer gameTableFileHandle = null;
>>>>>>> 137254e4

    Client(BWClient bwClient) {
        this.bwClient = bwClient;
    }

    /**
     * For test purposes only
     */
<<<<<<< HEAD
    Client(ByteBuffer buffer) {
        clientData = new ClientData();
        clientData.setBuffer(buffer);
=======
    Client(final WrappedBuffer buffer) {
        clientData = new ClientData(buffer);
        gameData = clientData.new GameData(0);
>>>>>>> 137254e4
    }

    ClientData liveClientData() {
        return clientData;
    }

    ByteBuffer mapFile() {
        return mapFileHandle;
    }

    boolean isConnected() {
        return connected;
    }

    void reconnect() {
        while (!connect()) {
            sleep(1000);
        }
    }

    private void disconnect() {
        if (bwClient.getConfiguration().getDebugConnection()) {
            System.err.print("Disconnect called by: ");
            System.err.println(Thread.currentThread().getStackTrace()[2]);
        }
        if (!connected) {
            return;
        }

        if (pipeObjectHandle != null) {
            try {
                pipeObjectHandle.close();
            } catch (Exception e) {
                e.printStackTrace();
            }
            pipeObjectHandle = null;
        }

        gameTableFileHandle = null;
        mapFileHandle = null;
        clientData = null;
        connected = false;
    }

    boolean connect() {
        if (connected) {
            System.err.println("Already connected");
            return true;
        }

        int serverProcID = -1;
        int gameTableIndex = -1;

        // Expose the BWAPI list of games from shared memory via a ByteBuffer
        try {
            final Pointer gameTableView = Kernel32.INSTANCE.MapViewOfFile(MappingKernel.INSTANCE
                            .OpenFileMapping(READ_WRITE, false, "Local\\bwapi_shared_memory_game_list"), READ_WRITE,
                    0, 0, GameTable.SIZE);
            gameTableFileHandle = new WrappedBuffer(gameTableView, GameTable.SIZE);
        } catch (Exception e) {
            System.err.println("Game table mapping not found.");
            return false;
        }

        GameTable gameTable;
        try {
            gameTable = new GameTable(gameTableFileHandle);
        } catch (Exception e) {
            System.err.println("Unable to map Game table.");
            if (bwClient.getConfiguration().getDebugConnection()) {
                e.printStackTrace();
            }
            return false;
        }

        int latest = 0;
        for (int i = 0; i < GameTable.MAX_GAME_INSTANCES; i++) {
            GameInstance gameInstance = gameTable.gameInstances[i];
            System.out.println(i + " | " + gameInstance.serverProcessID + " | " + (gameInstance.isConnected ? 1 : 0) + " | " + gameInstance.lastKeepAliveTime);
            if (gameInstance.serverProcessID != 0 && !gameInstance.isConnected) {
                if (gameTableIndex == -1 || latest == 0 || gameInstance.lastKeepAliveTime < latest) {
                    latest = gameInstance.lastKeepAliveTime;
                    gameTableIndex = i;
                }
            }
        }

        if (gameTableIndex != -1) {
            serverProcID = gameTable.gameInstances[gameTableIndex].serverProcessID;
        }

        if (serverProcID == -1) {
            System.err.println("No server proc ID");
            return false;
        }

        final String sharedMemoryName = "Local\\bwapi_shared_memory_" + serverProcID;
        final String communicationPipe = "\\\\.\\pipe\\bwapi_pipe_" + serverProcID;
        try {
            pipeObjectHandle = new RandomAccessFile(communicationPipe, "rw");
        } catch (Exception e) {
            System.err.println("Unable to open communications pipe: " + communicationPipe);
            if (bwClient.getConfiguration().getDebugConnection()) {
                e.printStackTrace();
            }
            gameTableFileHandle = null;
            return false;
        }
        System.out.println("Connected");

        // Expose the raw game data from shared memory via a ByteBuffer
        try {
            final Pointer mapFileView = Kernel32.INSTANCE.MapViewOfFile(MappingKernel.INSTANCE
                            .OpenFileMapping(READ_WRITE, false, sharedMemoryName), READ_WRITE,
                    0, 0, GameData.SIZE);
            mapFileHandle = new WrappedBuffer(mapFileView, GameData.SIZE);
        } catch (Exception e) {
            System.err.println("Unable to open shared memory mapping: " + sharedMemoryName);
            if (bwClient.getConfiguration().getDebugConnection()) {
                e.printStackTrace();
            }
            pipeObjectHandle = null;
            gameTableFileHandle = null;
            return false;
        }
        try {
<<<<<<< HEAD
            clientData = new ClientData();
            clientData.setBuffer(mapFileHandle);
        }
        catch (Exception e) {
=======
            clientData = new ClientData(mapFileHandle);
            gameData = clientData.new GameData(0);
        } catch (Exception e) {
>>>>>>> 137254e4
            System.err.println("Unable to map game data.");
            if (bwClient.getConfiguration().getDebugConnection()) {
                e.printStackTrace();
            }
            return false;
        }

        if (SUPPORTED_BWAPI_VERSION != clientData.gameData().getClient_version()) {
            System.err.println("Error: Client and Server are not compatible!");
            System.err.println("Client version: " + SUPPORTED_BWAPI_VERSION);
            System.err.println("Server version: " + clientData.gameData().getClient_version());
            disconnect();
            sleep(2000);
            return false;
        }
        byte code = 1;
        while (code != 2) {
            try {
                code = pipeObjectHandle.readByte();
            } catch (Exception e) {
                System.err.println("Unable to read pipe object.");
                if (bwClient.getConfiguration().getDebugConnection()) {
                    e.printStackTrace();
                }
                disconnect();
                return false;
            }
        }

        System.out.println("Connection successful");
        connected = true;
        return true;
    }

    void sendFrameReceiveFrame() {
        final PerformanceMetrics metrics = bwClient.getPerformanceMetrics();

        // Tell BWAPI that we are done with the current frame
        metrics.getFrameDurationReceiveToSend().stopTiming();
        if (bwClient.doTime()) {
            metrics.getCommunicationSendToReceive().startTiming();
            metrics.getCommunicationSendToSent().startTiming();
        }
        try {
<<<<<<< HEAD
            // 1 is the "frame done" signal to BWAPI
            pipeObjectHandle.writeByte(1);
        }
        catch (Exception e) {
=======
            pipeObjectHandle.writeByte(code);
        } catch (Exception e) {
>>>>>>> 137254e4
            System.err.println("failed, disconnecting");
            if (bwClient.getConfiguration().getDebugConnection()) {
                e.printStackTrace();
            }
            disconnect();
            return;
        }
        metrics.getCommunicationSendToSent().stopTiming();
        metrics.getFrameDurationReceiveToSent().stopTiming();
        metrics.getFrameDurationReceiveToSentGTC().stopTiming();
        if (bwClient.doTime()) {
            final int eventCount = clientData.gameData().getEventCount();
            metrics.getNumberOfEvents().record(eventCount);
            metrics.getNumberOfEventsTimesDurationReceiveToSent().record(eventCount * metrics.getFrameDurationReceiveToSent().getRunningTotal().getLast());
            metrics.getNumberOfEventsTimesDurationReceiveToSentGTC().record(eventCount * metrics.getFrameDurationReceiveToSentGTC().getRunningTotal().getLast());
        }

        // Listen for BWAPI to indicate that a new frame is ready
        if (bwClient.doTime()) {
            metrics.getCommunicationListenToReceive().startTiming();
        }
        boolean frameReady = false;
        while (!frameReady) {
            try {
<<<<<<< HEAD
                // 2 is the "frame ready" signal from BWAPI
                frameReady = pipeObjectHandle.readByte() == 2;
=======
                code = pipeObjectHandle.readByte();
>>>>>>> 137254e4
            } catch (Exception e) {
                System.err.println("failed, disconnecting");
                if (bwClient.getConfiguration().getDebugConnection()) {
                    e.printStackTrace();
                }
                disconnect();
                break;
            }
        }
<<<<<<< HEAD
        metrics.getCommunicationListenToReceive().stopTiming();
        metrics.getCommunicationSendToReceive().stopTiming();
=======
        for (int i = 0; i < gameData.getEventCount(); i++) {
            handler.operation(gameData.getEvents(i));
        }
    }

    String eventString(final int s) {
        return gameData.getEventStrings(s);
    }

    int addString(final String string) {
        int stringCount = gameData.getStringCount();
        if (stringCount >= MAX_COUNT) {
            throw new IllegalStateException("Too many strings!");
        }

        gameData.setStringCount(stringCount + 1);
        gameData.setStrings(stringCount, string);
        return stringCount;
    }

    Shape addShape() {
        int shapeCount = gameData.getShapeCount();
        if (shapeCount >= MAX_COUNT) {
            throw new IllegalStateException("Too many shapes!");
        }
        gameData.setShapeCount(shapeCount + 1);
        return gameData.getShapes(shapeCount);
    }
>>>>>>> 137254e4

        if (bwClient.doTime()) {
            metrics.getFrameDurationReceiveToSend().startTiming();
            metrics.getFrameDurationReceiveToSent().startTiming();
            metrics.getFrameDurationReceiveToSentGTC().startTiming();
        }
        metrics.getFrameDurationReceiveToReceive().stopTiming();
        metrics.getFrameDurationReceiveToReceiveGTC().stopTiming();
        if (bwClient.doTime()) {
            metrics.getFrameDurationReceiveToReceive().startTiming();
            metrics.getFrameDurationReceiveToReceiveGTC().startTiming();
        }
    }

    private void sleep(final int millis) {
        try {
            Thread.sleep(millis);
        } catch (Exception ignored) {
        }
    }
}<|MERGE_RESOLUTION|>--- conflicted
+++ resolved
@@ -25,7 +25,6 @@
 
 package bwapi;
 
-import bwapi.ClientData.GameData;
 import com.sun.jna.Native;
 import com.sun.jna.Pointer;
 import com.sun.jna.platform.win32.Kernel32;
@@ -42,22 +41,13 @@
 
     private static final int READ_WRITE = 0x1 | 0x2 | 0x4;
     private static final int SUPPORTED_BWAPI_VERSION = 10003;
-<<<<<<< HEAD
-=======
-    static final int MAX_COUNT = 19999;
->>>>>>> 137254e4
 
     private ClientData clientData;
     private BWClient bwClient;
     private boolean connected = false;
     private RandomAccessFile pipeObjectHandle = null;
-<<<<<<< HEAD
-    private ByteBuffer gameTableFileHandle = null;
-    private ByteBuffer mapFileHandle = null;
-=======
+    private WrappedBuffer gameTableFileHandle = null;
     private WrappedBuffer mapFileHandle = null;
-    private WrappedBuffer gameTableFileHandle = null;
->>>>>>> 137254e4
 
     Client(BWClient bwClient) {
         this.bwClient = bwClient;
@@ -66,22 +56,16 @@
     /**
      * For test purposes only
      */
-<<<<<<< HEAD
-    Client(ByteBuffer buffer) {
+    Client(final WrappedBuffer buffer) {
         clientData = new ClientData();
         clientData.setBuffer(buffer);
-=======
-    Client(final WrappedBuffer buffer) {
-        clientData = new ClientData(buffer);
-        gameData = clientData.new GameData(0);
->>>>>>> 137254e4
     }
 
     ClientData liveClientData() {
         return clientData;
     }
 
-    ByteBuffer mapFile() {
+    WrappedBuffer mapFile() {
         return mapFileHandle;
     }
 
@@ -189,8 +173,8 @@
         try {
             final Pointer mapFileView = Kernel32.INSTANCE.MapViewOfFile(MappingKernel.INSTANCE
                             .OpenFileMapping(READ_WRITE, false, sharedMemoryName), READ_WRITE,
-                    0, 0, GameData.SIZE);
-            mapFileHandle = new WrappedBuffer(mapFileView, GameData.SIZE);
+                    0, 0, ClientData.GameData.SIZE);
+            mapFileHandle = new WrappedBuffer(mapFileView, ClientData.GameData.SIZE);
         } catch (Exception e) {
             System.err.println("Unable to open shared memory mapping: " + sharedMemoryName);
             if (bwClient.getConfiguration().getDebugConnection()) {
@@ -201,16 +185,10 @@
             return false;
         }
         try {
-<<<<<<< HEAD
             clientData = new ClientData();
             clientData.setBuffer(mapFileHandle);
         }
         catch (Exception e) {
-=======
-            clientData = new ClientData(mapFileHandle);
-            gameData = clientData.new GameData(0);
-        } catch (Exception e) {
->>>>>>> 137254e4
             System.err.println("Unable to map game data.");
             if (bwClient.getConfiguration().getDebugConnection()) {
                 e.printStackTrace();
@@ -255,15 +233,10 @@
             metrics.getCommunicationSendToSent().startTiming();
         }
         try {
-<<<<<<< HEAD
             // 1 is the "frame done" signal to BWAPI
             pipeObjectHandle.writeByte(1);
         }
         catch (Exception e) {
-=======
-            pipeObjectHandle.writeByte(code);
-        } catch (Exception e) {
->>>>>>> 137254e4
             System.err.println("failed, disconnecting");
             if (bwClient.getConfiguration().getDebugConnection()) {
                 e.printStackTrace();
@@ -288,12 +261,8 @@
         boolean frameReady = false;
         while (!frameReady) {
             try {
-<<<<<<< HEAD
                 // 2 is the "frame ready" signal from BWAPI
                 frameReady = pipeObjectHandle.readByte() == 2;
-=======
-                code = pipeObjectHandle.readByte();
->>>>>>> 137254e4
             } catch (Exception e) {
                 System.err.println("failed, disconnecting");
                 if (bwClient.getConfiguration().getDebugConnection()) {
@@ -303,39 +272,9 @@
                 break;
             }
         }
-<<<<<<< HEAD
+
         metrics.getCommunicationListenToReceive().stopTiming();
         metrics.getCommunicationSendToReceive().stopTiming();
-=======
-        for (int i = 0; i < gameData.getEventCount(); i++) {
-            handler.operation(gameData.getEvents(i));
-        }
-    }
-
-    String eventString(final int s) {
-        return gameData.getEventStrings(s);
-    }
-
-    int addString(final String string) {
-        int stringCount = gameData.getStringCount();
-        if (stringCount >= MAX_COUNT) {
-            throw new IllegalStateException("Too many strings!");
-        }
-
-        gameData.setStringCount(stringCount + 1);
-        gameData.setStrings(stringCount, string);
-        return stringCount;
-    }
-
-    Shape addShape() {
-        int shapeCount = gameData.getShapeCount();
-        if (shapeCount >= MAX_COUNT) {
-            throw new IllegalStateException("Too many shapes!");
-        }
-        gameData.setShapeCount(shapeCount + 1);
-        return gameData.getShapes(shapeCount);
-    }
->>>>>>> 137254e4
 
         if (bwClient.doTime()) {
             metrics.getFrameDurationReceiveToSend().startTiming();
