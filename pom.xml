--- conflicted
+++ resolved
@@ -49,14 +49,8 @@
             <plugin>
                 <groupId>org.apache.maven.plugins</groupId>
                 <artifactId>maven-site-plugin</artifactId>
-<<<<<<< HEAD
                 <version>3.8.2</version>
             </plugin>
-
-=======
-                <version>3.7.1</version>
-            </plugin>
->>>>>>> d374fbae
             <plugin>
                 <groupId>org.apache.maven.plugins</groupId>
                 <artifactId>maven-project-info-reports-plugin</artifactId>
